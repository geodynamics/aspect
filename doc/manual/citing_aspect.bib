% This file is used to generate the publication list at
% https://aspect.geodynamics.org/publications.html
%
% For more information including how to add your entry, see
% https://github.com/geodynamics/aspect/issues/2831

@mastersthesis{Fraters2014,
author = {Fraters, Menno},
file = {:home/heister/.local/share/data/Mendeley Ltd./Mendeley Desktop/Downloaded/Fraters - 2014 - Thermo-mechanically coupled subductionmodelling with ASPECT(2).pdf:pdf},
number = {August},
school = {Utrecht University},
title = {{Thermo-mechanically coupled subduction modelling with ASPECT}},
url = {https://dspace.library.uu.nl/handle/1874/297347},
year = {2014}
}
@phdthesis{Dannberg2016a,
author = {Dannberg, J},
school = {Potsdam University},
title = {{Dynamics of Mantle Plumes: Linking Scales and Coupling Physics}},
url = {https://scholar.google.com/scholar?q=dannberg+Dynamics+of+mantle+plumes{\%}3A+Linking+scales+and+coupling+physics{\&}btnG={\&}hl=en{\&}as{\_}sdt=0{\%}2C6 https://publishup.uni-potsdam.de/frontdoor/index/index/docId/9102},
year = {2016}
}
@mastersthesis{Zelst2015,
author = {Zelst, I},
file = {:home/heister/.local/share/data/Mendeley Ltd./Mendeley Desktop/Downloaded/Zelst - 2015 - Mantle dynamics on Venus insights from numerical modelling.pdf:pdf},
school = {Utrecht University},
title = {{Mantle dynamics on Venus: insights from numerical modelling}},
url = {https://dspace.library.uu.nl/handle/1874/316227},
year = {2015}
}
@article{Zhang2016,
author = {Zhang, S and O'Neill, C},
journal = {Icarus},
title = {{The early geodynamic evolution of Mars-type planets}},
url = {http://www.sciencedirect.com/science/article/pii/S0019103515004856},
year = {2016}
}
@phdthesis{Rose2016,
author = {Rose, Ian Robert},
school = {University of California, Berkeley},
title = {{True polar wander on convecting planets}},
url = {http://search.proquest.com/openview/568c88d99c60e9313f66f19aa54e764c/1?pq-origsite=gscholar{\&}cbl=18750{\&}diss=y},
year = {2016}
}
@phdthesis{Cox2017,
author = {Cox, Samuel Peter},
school = {University of Leicester},
title = {{Adaptive large-scale mantle convection simulations}},
url = {http://ethos.bl.uk/OrderDetails.do?uin=uk.bl.ethos.713350},
year = {2017}
}
@article{Takeyama2017,
author = {Takeyama, K and Saitoh, TR and Makino, J},
journal = {New Astronomy},
title = {{Variable inertia method: A novel numerical method for mantle convection simulation}},
url = {http://www.sciencedirect.com/science/article/pii/S138410761630046X},
year = {2017}
}

@article{He2017,
author = {He, Y and Puckett, EG and Billen, MI},
journal = {Physics of the Earth and Planetary Interiors},
title = {{A discontinuous Galerkin method with a bound preserving limiter for the advection of non-diffusive fields in solid Earth geodynamics}},
url = {http://www.sciencedirect.com/science/article/pii/S0031920116300747},
year = {2017}
}
@article{Gassmoller2016a,
author = {Gassm{\"{o}}ller, R and Heien, E and Puckett, EG and Bangerth, W},
journal = {arXiv preprint},
title = {{Flexible and scalable particle-in-cell methods for massively parallel computations}},
url = {https://arxiv.org/abs/1612.03369},
year = {2016}
}
@article{Gassmoller2016,
author = {Gassm{\"{o}}ller, Rene and Dannberg, Juliane and Bredow, Eva and Steinberger, Bernhard and Torsvik, Trond H.},
doi = {10.1002/2015GC006177},
issn = {15252027},
journal = {Geochemistry, Geophysics, Geosystems},
month = {apr},
number = {4},
pages = {1454--1479},
title = {{Major influence of plume-ridge interaction, lithosphere thickness variations, and global mantle flow on hotspot volcanism-The example of Tristan}},
url = {http://doi.wiley.com/10.1002/2015GC006177},
volume = {17},
year = {2016}
}
@article{Austermann2015,
author = {Austermann, Jacqueline and Pollard, David and Mitrovica, Jerry X. and Moucha, Robert and Forte, Alessandro M. and DeConto, Robert M. and Rowley, David B. and Raymo, Maureen E.},
doi = {10.1130/G36988.1},
issn = {0091-7613},
journal = {Geology},
month = {oct},
number = {10},
pages = {927--930},
title = {{The impact of dynamic topography change on Antarctic ice sheet stability during the mid-Pliocene warm period}},
url = {https://pubs.geoscienceworld.org/geology/article/43/10/927-930/131756},
volume = {43},
year = {2015}
}
@article{Dannberg2016,
author = {Dannberg, Juliane and Heister, Timo},
doi = {10.1093/gji/ggw329},
issn = {0956-540X},
journal = {Geophysical Journal International},
month = {dec},
number = {3},
pages = {1343--1366},
title = {{Compressible magma/mantle dynamics: 3-D, adaptive simulations in ASPECT}},
url = {https://academic.oup.com/gji/article-lookup/doi/10.1093/gji/ggw329},
volume = {207},
year = {2016}
}
@article{Rose2017,
author = {Rose, Ian and Buffett, Bruce and Heister, Timo},
doi = {10.1016/j.pepi.2016.11.007},
issn = {00319201},
journal = {Physics of the Earth and Planetary Interiors},
month = {jan},
pages = {90--100},
title = {{Stability and accuracy of free surface time integration in viscous flows}},
url = {http://linkinghub.elsevier.com/retrieve/pii/S0031920116300954},
volume = {262},
year = {2017}
}
@article{Tosi2015,
author = {Tosi, N. and Stein, C. and Noack, L. and H{\"{u}}ttig, C. and Maierov{\'{a}}, P. and Samuel, H. and Davies, D. R. and Wilson, C. R. and Kramer, S. C. and Thieulot, C. and Glerum, A. and Fraters, M. and Spakman, W. and Rozel, A. and Tackley, P. J.},
doi = {10.1002/2015GC005807},
issn = {15252027},
journal = {Geochemistry, Geophysics, Geosystems},
month = {jul},
number = {7},
pages = {2175--2196},
title = {{A community benchmark for viscoplastic thermal convection in a 2-D square box}},
url = {http://doi.wiley.com/10.1002/2015GC005807},
volume = {16},
year = {2015}
}
@article{Dannberg2017,
author = {Dannberg, J. and Eilon, Z. and Faul, Ulrich and Gassm{\"{o}}ller, Rene and Moulik, Pritwiraj and Myhill, Robert},
doi = {10.1002/2017GC006944},
issn = {15252027},
journal = {Geochemistry, Geophysics, Geosystems},
month = {aug},
title = {{The importance of grain size to mantle dynamics and seismological observations}},
url = {http://doi.wiley.com/10.1002/2017GC006944},
year = {2017}
}
@article{Heister2017,
author = {Heister, Timo and Dannberg, Juliane and Gassm{\"{o}}ller, Rene and Bangerth, Wolfgang},
doi = {10.1093/gji/ggx195},
issn = {0956-540X},
journal = {Geophysical Journal International},
month = {aug},
number = {2},
pages = {833--851},
title = {{High accuracy mantle convection simulation through modern numerical methods – II: realistic models and problems}},
url = {https://academic.oup.com/gji/article-lookup/doi/10.1093/gji/ggx195},
volume = {210},
year = {2017}
}
@article{Bredow2017,
author = {Bredow, Eva and Steinberger, Bernhard and Gassm{\"{o}}ller, Rene and Dannberg, Juliane},
doi = {10.1002/2017GC006875},
issn = {15252027},
journal = {Geochemistry, Geophysics, Geosystems},
month = {aug},
title = {{How plume-ridge interaction shapes the crustal thickness pattern of the R{\'{e}}union hotspot track}},
url = {http://doi.wiley.com/10.1002/2017GC006875},
year = {2017}
}
@article{Austermann2017,
author = {Austermann, Jacqueline and Mitrovica, Jerry X. and Huybers, Peter and Rovere, Alessio},
doi = {10.1126/sciadv.1700457},
issn = {2375-2548},
journal = {Science Advances},
month = {jul},
number = {7},
pages = {e1700457},
title = {{Detection of a dynamic topography signal in last interglacial sea-level records}},
url = {http://advances.sciencemag.org/lookup/doi/10.1126/sciadv.1700457},
volume = {3},
year = {2017}
}
@misc{Bangerth2017,
abstract = {This release includes the following changes:


	New: Choice between different formulations for the governing equations including Boussinesq and anelastic liquid approximation.
	New: Melt transport (two-phase flow).
	Particles: new generators, ghost exchange, performance improvements, interpolation to fields.
	New: Nondimensional material model for incompressible (using the Boussinesq approximation) and compressible computations (with ALA or TALA) for nondimensionalized problems. This can be used for benchmark problems like Blankenbach, King, etc..
	New: Optional DG method for temperature/composition.
	Adiabatic conditions: rework, now includes a reference density profile
	Free surface: overhaul.
	New cookbooks: continental extension, finite strain.
	New benchmarks: TanGurnis, Blankenbach, King.
	New: viscoplastic material model.
	Material model interface cleanup.
	Assembly performance improvements.
	New: memory statistics postprocessor.
	New: initial topography plugins.
	Many other fixes and small improvements.},
author = {Bangerth, Wolfgang and Dannberg, Juliane and Gassmoeller, Rene and Heister, Timo and Others},
doi = {10.5281/ZENODO.344623},
month = {jan},
title = {{ASPECT v1.5.0}},
year = {2017}
}
@article{Rose2017a,
abstract = {Mass redistribution in the convecting mantle of a planet causes perturbations in its moment of inertia tensor. Conservation of angular momentum dictates that these perturbations change the direction of the rotation vector of the planet, a process known as true polar wander (TPW). Although the existence of TPW on Earth is firmly established, its rate and magnitude over geologic time scales remain controversial. Here we present scaling analyses and numerical simulations of TPW due to mantle convection over a range of parameter space relevant to planetary interiors. For simple rotating convection, we identify a set of dimensionless parameters that fully characterize true polar wander. We use these parameters to define timescales for the growth of moment of inertia perturbations due to convection and for their relaxation due to true polar wander. These timescales, as well as the relative sizes of convective anomalies, control the rate and magnitude of TPW. This analysis also clarifies the nature of so called “inertial interchange” TPW events, and relates them to a broader class of events that enable large and often rapid TPW. We expect these events to have been more frequent in Earth's past.},
author = {Rose, Ian and Buffett, Bruce},
doi = {10.1016/J.PEPI.2017.10.003},
file = {::},
issn = {0031-9201},
journal = {Physics of the Earth and Planetary Interiors},
month = {dec},
pages = {1--10},
publisher = {Elsevier},
title = {{Scaling rates of true polar wander in convecting planets and moons}},
url = {https://www.sciencedirect.com/science/article/pii/S0031920116301388},
volume = {273},
year = {2017}
}
@article{ONeill2017impact,
  doi={10.1038/ngeo3029},
  title={Impact-driven subduction on the Hadean Earth},
  author={O’Neill, C and Marchi, S and Zhang, S and Bottke, W},
  journal={Nature Geoscience},
  volume={10},
  number={10},
  pages={793},
  year={2017},
  publisher={Nature Publishing Group}
}
@article{ONeill2018inception,
  doi={10.1098/rsta.2017.0414}
  title={The inception of plate tectonics: a record of failure},
  author={O'Neill, Craig and Turner, Simon and Rushmer, Tracy},
  journal={Philosophical Transactions of the Royal Society A: Mathematical, Physical and Engineering Sciences},
  volume={376},
  number={2132},
  pages={20170414},
  year={2018},
  publisher={The Royal Society Publishing}
}
@article{ONeill2018lateral,
  doi={10.1029/2018JB015698},
  title={Lateral Mixing Processes in the Hadean},
  author={O'Neill, CJ and Zhang, S},
  journal={Journal of Geophysical Research: Solid Earth},
  volume={123},
  number={8},
  pages={7074--7089},
  year={2018},
  publisher={Wiley Online Library}
}
@article{Bredow2018,
author = {Bredow, Eva and Steinberger, Bernhard},
doi = {10.1002/2017GL075822},
journal = {Geophysical Research Letters},
title = {{Variable melt production rate of the Kerguelen hotspot due to long-term plume-ridge interaction}},
url = {http://onlinelibrary.wiley.com/doi/10.1002/2017GL075822/full},
year = {2018}
}
@mastersthesis{C.A.H.Blom2016,
author = {{C. A. H. Blom}},
school = {Utrecht University},
title = {{State of the art numerical subduction modelling with ASPECT; thermo-mechanically coupled viscoplastic compressible rheology, free surface, phase changes, latent heat and open sidewalls}},
url = {https://dspace.library.uu.nl/handle/1874/348133},
year = {2016}
}
@article{Zhang2018,
author = {Zhang, N. and Li, Z.-X.},
journal = {Tectonophysics},
pages = {1--13},
title = {{Formation of mantle “lone plumes” in the global downwelling zone — A case for subduction-controlled plume generation beneath the South China Sea}},
volume = {723},
year = {2018}
}
@article{Dannberg2018,
author = {Dannberg, Juliane and Gassm{\"{o}}ller, Rene},
journal = {Proceedings of the National Academy of Sciences},
number = {17},
pages = {4351--4356},
publisher = {National Acad Sciences},
title = {{Chemical trends in ocean islands explained by plume–slab interaction}},
volume = {115},
year = {2018}
}
@article{Thieulot2017,
author = {Thieulot, Cedric},
doi = {10.5194/se-8-1181-2017},
issn = {18699529},
journal = {Search.Proquest.Com},
number = {July},
pages = {1--19},
publisher = {Copernicus GmbH},
title = {{Analytical solution for viscous incompressible Stokes flow in a spherical shell}},
url = {http://search.proquest.com/openview/80ab288c0b9cdd1e6182556032de43c7/1?pq-origsite=gscholar{\&}cbl=2037675},
volume = {8},
year = {2017}
}
@article{Glerum2018,
author = {Glerum, Anne and Thieulot, Cedric and Fraters, Menno and Blom, Constantijn and Spakman, Wim},
journal = {Solid Earth},
number = {2},
pages = {267},
publisher = {Copernicus GmbH},
title = {{Nonlinear viscoplasticity in ASPECT: benchmarking and applications to subduction}},
volume = {9},
year = {2018}
}
@article{ONeill2017,
author = {O'Neill, C and Marchi, S and Zhang, S and Bottke, W},
journal = {Nature Geoscience},
number = {10},
pages = {793},
publisher = {Nature Publishing Group},
title = {{Impact-driven subduction on the Hadean Earth}},
volume = {10},
year = {2017}
}
@article{Kronbichler2012,
author = {Kronbichler, M and Heister, T and Bangerth, W},
doi = {10.1111/j.1365-246X.2012.05609.x},
journal = {Geophysical Journal International},
pages = {12--29},
title = {{High Accuracy Mantle Convection Simulation through Modern Numerical Methods}},
url = {http://dx.doi.org/10.1111/j.1365-246X.2012.05609.x},
volume = {191},
year = {2012}
}
@misc{Bangerth2015,
annote = {http://aspect.dealii.org/},
author = {Bangerth, W and Heister, T and Others},
title = {{ASPECT: Advanced Solver for Problems in Earth's ConvecTion}},
url = {http://aspect.dealii.org/},
year = {2015}
}
@techreport{Bangerth2017a,
abstract = {This is the manual of the ASPECT mantle convection code},
author = {Bangerth, Wolfgang and Dannberg, Juliane and Gassmoeller, Rene and Heister, Timo and Others},
doi = {10.6084/M9.FIGSHARE.4865333},
month = {jan},
title = {{ASPECT: Advanced Solver for Problems in Earth's ConvecTion, User Manual}},
url = {https://doi.org/10.6084/m9.figshare.4865333},
year = {2017}
}
@mastersthesis{Schuurmans2018,
author = {Schuurmans, L F J},
school = {Utrecht University},
title = {{Numerical modelling of overriding plate deformation and slab rollback in the Western Mediterranean}},
url = {https://dspace.library.uu.nl/handle/1874/366408},
year = {2018}
}
@article{Heron2018,
author = {Heron, P J and Pysklywec, R N and Stephenson, R and van Hunen, J},
journal = {Geology},
publisher = {Geological Society of America},
title = {{Deformation driven by deep and distant structures: Influence of a mantle lithosphere suture in the Ouachita orogeny, southeastern United States}},
year = {2018}
}
@phdthesis{Bredow,
author = {Bredow, Eva},
school = {Universit{\"{a}}t Potsdam},
title = {{Geodynamic models of plume-ridge interaction}},
url = {http://nbn-resolving.de/urn:nbn:de:kobv:517-opus4-411732},
year = {2017}
}
@article{Perry-Houts2018,
author = {Perry-Houts, Jonathan and Karlstrom, Leif},
journal = {Geophysical Journal International},
number = {2},
pages = {794--802},
publisher = {Oxford University Press},
title = {{Anisotropic viscosity and time-evolving lithospheric instabilities due to aligned igneous intrusions}},
volume = {216},
year = {2018}
}
@article{Puckett2018,
author = {Puckett, Elbridge Gerry and Turcotte, Donald L and He, Ying and Lokavarapu, Harsha and Robey, Jonathan M and Kellogg, Louise H},
journal = {Physics of the Earth and Planetary Interiors},
pages = {10--35},
publisher = {Elsevier},
title = {{New numerical approaches for modeling thermochemical convection in a compositionally stratified fluid}},
volume = {276},
year = {2018}
}
@article{Steinberger2019,
author = {Steinberger, Bernhard and Bredow, Eva and Lebedev, Sergei and Schaeffer, Andrew and Torsvik, Trond H},
journal = {Nature Geoscience},
number = {1},
pages = {61},
publisher = {Nature Publishing Group},
title = {{Widespread volcanism in the Greenland–North Atlantic region explained by the Iceland plume}},
volume = {12},
year = {2019}
}
@article{Gassmoller2018,
author = {Gassm{\"{o}}ller, Rene and Lokavarapu, Harsha and Heien, Eric and Puckett, Elbridge Gerry and Bangerth, Wolfgang},
journal = {Geochemistry, Geophysics, Geosystems},
number = {9},
pages = {3596--3604},
title = {{Flexible and Scalable Particle-in-Cell Methods With Adaptive Mesh Refinement for Geodynamic Computations}},
volume = {19},
year = {2018}
}
@article{Liu2019,
author = {Liu, Shangxin and King, Scott D},
doi = {10.1093/gji/ggz036},
file = {::},
issn = {0956-540X},
journal = {Geophysical Journal International},
month = {apr},
number = {1},
pages = {650--667},
publisher = {Oxford University Press},
title = {{A benchmark study of incompressible Stokes flow in a 3-D spherical shell using ASPECT}},
url = {https://academic.oup.com/gji/article/217/1/650/5290318},
volume = {217},
year = {2019}
}
@phdthesis{JonathanPerry-Hout2019,
author = {{Jonathan Perry-Hout}},
school = {University of Oregon},
title = {{Geodynamic Origin of the Columbia River Flood Basalts}},
url = {http://hdl.handle.net/1794/24526},
year = {2019}
}
@article{GiacomoCorti2019,
author = {{Giacomo Corti} and {Raffaello Cioni} and {Zara Franceschini} and {Federico Sani} and {St{\'{e}}phane Scaillet} and {Paola Molin} and {Ilaria Isola} and {Francesco Mazzarini} and {Sascha Brune} and {Derek Keir} and {Asfaw Erbello} and {Ameha Muluneh} and {Finnigan Illsley-Kemp} and {Anne Glerum}},
doi = {10.1038/s41467-019-09335-2},
journal = {Nature Communications},
pages = {1309},
title = {{Aborted propagation of the Ethiopian rift caused by linkage with the Kenyan rift}},
url = {https://doi.org/10.1038/s41467-019-09335-2},
volume = {10},
year = {2019}
}
@mastersthesis{Ellowitz2018,
author = {Ellowitz, Molly},
doi = {10.15760/etd.6429},
school = {Portland State University},
title = {{Dynamics of Magma Recharge and Mixing at Mount Hood Volcano, Oregon -- Insights from Enclave-bearing Lavas}},
type = {Master Thesis},
url = {https://archives.pdx.edu/ds/psu/26513},
year = {2018}
}
@article{uluocak2019,
  doi = {10.1029/2019gc008277},
  year = {2019},
  month = jun,
  publisher = {American Geophysical Union ({AGU})},
  author = {E. {\c{S}}eng\"{u}l Uluocak and R.N. Pysklywec and O.H. G\"{o}{\u{g}}\"{u}{\c{s}} and E.U. Ulugergerli},
  title = {Multi-Dimensional Geodynamic Modeling in the Southeast Carpathians: Upper Mantle Flow Induced Surface Topography Anomalies},
  journal = {Geochemistry,  Geophysics,  Geosystems}
}

@PhdThesis{Mou19,
  author =       {Naeim Mousavi},
  title =        {Crustal and (sub)lithospheric structure beneath the Iranian
                  Plateau from geophysical modeling},
  school =       {University of Kiel, Germany},
  year =         2019
}

@Article{clevenger_stokes19,
  Title                    = {Comparison between Algebraic and Matrix-free Geometric Multigrid for a Stokes Problem},
  Author                   = {Thomas C. Clevenger and Timo Heister},
  Journal                  = {arXiv preprint arXiv:1907.06696},
  Year                     = {2019},
  Url                      = {https://arxiv.org/abs/1907.06696}
}

@article{Njinju2019,
  doi = {10.1029/2019tc005549},
  url = {https://doi.org/10.1029/2019tc005549},
  year = {2019},
  month = oct,
  publisher = {American Geophysical Union ({AGU})},
  author = {Emmanuel A. Njinju and Estella A. Atekwana and D. Sarah Stamps and Mohamed G. Abdelsalam and Eliot A. Atekwana and Kevin L. Mickus and Stewart Fishwick and Folarin Kolawole and Tahiry A. Rajaonarison and Victor N. Nyalugwe},
  title = {Lithospheric Structure of the Malawi Rift: Implications for Magma-Poor Rifting Processes},
  journal = {Tectonics}
}

@article{dannberg2019new,
  doi = {10.1093/gji/ggz190},
  url = {https://doi.org/10.1093/gji/ggz190},
  title={A new formulation for coupled magma/mantle dynamics},
  author={Dannberg, Juliane and Gassm{\"o}ller, Rene and Grove, Ryan and Heister, Timo},
  journal={Geophysical Journal International},
  volume={219},
  number={1},
  pages={94--107},
  year={2019},
  publisher={Oxford University Press}
}

@article{gassmoller2019evaluating,
  doi = {10.1093/gji/ggz405}
  title={Evaluating the accuracy of hybrid finite element/particle-in-cell methods for modelling incompressible Stokes flow},
  author={Gassm{\"o}ller, Rene and Lokavarapu, Harsha and Bangerth, Wolfgang and Puckett, Elbridge Gerry},
  journal={Geophysical Journal International},
  volume={219},
  number={3},
  pages={1915--1938},
  year={2019},
  publisher={Oxford University Press}
}

@phdthesis{robey2019onthedesign,
  author={Robey, Jonathan M.},
  year={2019},
  title={On the Design, Implementation, and Use of a Volume-of-fluid Interface Tracking Algorithm for Modeling Convection and Other Processes in the Earth’s Mantle},
  journal={ProQuest Dissertations and Theses},
  pages={145},
  note={Copyright - Database copyright ProQuest LLC; ProQuest does not claim copyright in the individual underlying works; Last updated - 2019-11-04},
  keywords={Geodynamics; Interface Tracking; Volume-of-fluid; Applied mathematics; 0364:Applied Mathematics},
  isbn={9781392640074},
  language={English},
  url={https://search.proquest.com/docview/2309838416?accountid=14505},
}

@article{heron2019segmentation,
author = {Heron, P. J. and Peace, A. L. and McCaffrey, K. J. W. and Welford, J. K. and Wilson, R. and van Hunen, J. and Pysklywec, R. N.},
title = {Segmentation of Rifts Through Structural Inheritance: Creation of the Davis Strait},
journal = {Tectonics},
volume = {38},
number = {7},
pages = {2411-2430},
keywords = {inheritance, lithosphere deformation, suture, rifting, North Atlantic, mantle lithosphere},
doi = {10.1029/2019TC005578},
url = {https://agupubs.onlinelibrary.wiley.com/doi/abs/10.1029/2019TC005578},
eprint = {https://agupubs.onlinelibrary.wiley.com/doi/pdf/10.1029/2019TC005578},
year = {2019}
}

@article{Robey2019,
  doi = {10.1016/j.compfluid.2019.05.015},
  url = {https://doi.org/10.1016/j.compfluid.2019.05.015},
  year = {2019},
  month = aug,
  publisher = {Elsevier {BV}},
  volume = {190},
  pages = {217--253},
  author = {Jonathan M. Robey and Elbridge Gerry Puckett},
  title = {Implementation of a Volume-of-Fluid method in a finite element code with applications to thermochemical convection in a density stratified fluid in the Earth's mantle},
  journal = {Computers {\&} Fluids}
}

@phdthesis{Fraters2019a,
author = {Fraters, M.R.T},
school = {Utrecht University},
title = {{Towards numerical modelling of natural subduction systems with an application to Eastern Caribbean subduction}},
url = {https://dspace.library.uu.nl/handle/1874/379767},
year = {2019}
}

@article{Fraters2019b,
    author = {Fraters, M R T and Bangerth, W and Thieulot, C and Glerum, A C and Spakman, W},
    title = "{Efficient and practical Newton solvers for non-linear Stokes systems in geodynamic problems}",
    journal = {Geophysical Journal International},
    volume = {218},
    number = {2},
    pages = {873-894},
    year = {2019},
    month = {04},
    issn = {0956-540X},
    doi = {10.1093/gji/ggz183},
    url = {https://doi.org/10.1093/gji/ggz183},
    eprint = {http://oup.prod.sis.lan/gji/article-pdf/218/2/873/28693654/ggz183.pdf},
}

@Article{Fraters2019c,
AUTHOR = {Fraters, M. and Thieulot, C. and van den Berg, A. and Spakman, W.},
TITLE = {The Geodynamic World Builder: a solution for complex initial conditions in numerical modeling},
JOURNAL = {Solid Earth},
VOLUME = {10},
YEAR = {2019},
NUMBER = {5},
PAGES = {1785--1807},
URL = {https://www.solid-earth.net/10/1785/2019/},
DOI = {10.5194/se-10-1785-2019}
}

@phdthesis{Glerum2019,
author = {Glerum, Anne},
school = {{Universiteit Utrecht}},
title = {{Geodynamics of complex plate boundary regions}},
url = {https://dspace.library.uu.nl/handle/1874/377338},
year = {2019}
}

@article{lin2019mantle,
  title={Mantle upwelling beneath the South China Sea and links to surrounding subduction systems},
  author={Lin, Jian and Xu, Yigang and Sun, Zhen and Zhou, Zhiyuan},
  journal={National Science Review},
  volume={6},
  number={5},
  pages={877--881},
  year={2019},
  publisher={Oxford University Press},
  doi={10.1093/nsr/nwz123},
  url={https://doi.org/10.1093/nsr/nwz123}
}

@phdthesis{renaud2019study,
  title={A Study of the Tidal and Thermal Evolution of Rocky \& Icy Worlds Utilizing Advanced Rheological Models},
  author={Renaud, Joseph P},
  year={2019},
  school={George Mason University},
  url={https://search.proquest.com/docview/2303307944?pq-origsite=gscholar}
}

@phdthesis{clevenger2019parallel,
  title={A Parallel Geometric Multigrid Method for Adaptive Finite Elements},
  author={Clevenger, Thomas Conrad},
  year={2019},
  school={Clemson University},
  url={https://tigerprints.clemson.edu/all_dissertations/2523}
}

@mastersthesis{janssen2019comparison,
  title={A comparison of GOCO05c satellite data to synthetic gravity fields computed from 3D density models in ASPECT},
  author={Janssen, WJ},
  year={2019},
  school={Utrecht University},
  url={https://dspace.library.uu.nl/handle/1874/393839}
}

@article{gassmoller2020formulations,
  title={On formulations of compressible mantle convection},
  author={Gassm{\"o}ller, Rene and Dannberg, Juliane and Bangerth, Wolfgang and Heister, Timo and Myhill, Robert},
  journal={Geophysical Journal International},
  volume={221},
  number={2},
  pages={1264--1280},
  year={2020},
  publisher={Oxford University Press},
  doi={10.1093/gji/ggaa078},
  url={https://doi.org/10.1093/gji/ggaa078}
}

@article{Farangitakis2020,
  doi = {10.1016/j.epsl.2020.116277},
  url = {https://doi.org/10.1016/j.epsl.2020.116277},
  year = {2020},
  month = jul,
  publisher = {Elsevier {BV}},
  volume = {541},
  pages = {116277},
  author = {G.P. Farangitakis and P.J. Heron and K.J.W. McCaffrey and J. van Hunen and L.M. Kalnins},
  title = {The impact of oblique inheritance and changes in relative plate motion on the development of rift-transform systems},
  journal = {Earth and Planetary Science Letters}
}

@article{lesher2020iron,
  title={Iron isotope fractionation at the core--mantle boundary by thermodiffusion},
  author={Lesher, Charles E and Dannberg, Juliane and Barfod, Gry H and Bennett, Neil R and Glessner, Justin JG and Lacks, Daniel J and Brenan, James M},
  journal={Nature Geoscience},
  volume={13},
  number={5},
  pages={382--386},
  year={2020},
  publisher={Nature Publishing Group},
  doi={10.1038/s41561-020-0560-y},
  url={https://doi.org/10.1038/s41561-020-0560-y}
}

@article{mitrovica2020dynamic,
author = {Mitrovica, J.X. and Austermann, J. and Coulson, S. and Creveling, J.R. and Hoggard, M.J. and Jarvis, G.T. and Richards, F.D.},
title = {Dynamic Topography and Ice Age Paleoclimate},
journal = {Annual Review of Earth and Planetary Sciences},
volume = {48},
number = {1},
pages = {585-621},
year = {2020},
doi = {10.1146/annurev-earth-082517-010225},
url = {https://doi.org/10.1146/annurev-earth-082517-010225}
}

@article{louis20203,
  title={3-D numerical modelling of crustal polydiapirs with volume-of-fluid methods},
  author={Louis-Napol{\'e}on, Aur{\'e}lie and Gerbault, Muriel and Bonometti, Thomas and Thieulot, C{\'e}dric and Martin, Roland and Vanderhaeghe, Olivier},
  journal={Geophysical Journal International},
  volume={222},
  number={1},
  pages={474--506},
  year={2020},
  publisher={Oxford University Press},
  doi={10.1093/gji/ggaa141},
  url={https://doi.org/10.1093/gji/ggaa141}
}

@article{rajaonarison2020numerical,
  title={Numerical Modeling of Mantle Flow Beneath Madagascar to Constrain Upper Mantle Rheology Beneath Continental Regions},
  author={Rajaonarison, TA and Stamps, DS and Fishwick, S and Brune, Sascha and Glerum, A and Hu, J},
  journal={Journal of Geophysical Research. Solid Earth},
  volume={125},
  number={2},
  pages={Art--No},
  year={2020},
  publisher={American Geophysical Union},
  doi={10.1029/2019JB018560},
  url={https://doi.org/10.1029/2019JB018560}
}

@article{citron2020effects,
  title={Effects of Heat-Producing Elements on the Stability of Deep Mantle Thermochemical Piles},
  author={Citron, Robert I and Louren{\c{c}}o, Diogo L and Wilson, Alfred J and Grima, Antoniette G and Wipperfurth, Scott A and Rudolph, Maxwell L and Cottaar, Sanne and Mont{\'e}si, Laurent GJ},
  journal={Geochemistry, Geophysics, Geosystems},
  volume={21},
  number={4},
  pages={e2019GC008895},
  year={2020},
  publisher={Wiley Online Library},
  doi={10.1029/2019GC008895},
  url={https://doi.org/10.1029/2019GC008895}
}

<<<<<<< HEAD
@Article{Glerum_etal2020,
author="Glerum, A.
and Brune, S.
and Stamps, D. S.
and Strecker, M. R.",
title="Victoria continental microplate dynamics controlled by the lithospheric strength distribution of the East African Rift",
journal="Nature Communications",
year="2020",
volume="11",
number="1",
issn="2041-1723",
doi="10.1038/s41467-020-16176-x",
opturl="http://www.nature.com/articles/s41467-020-16176-x"
}

@article{doi:10.1029/2020GC008935,
author = {Muluneh, Ameha A. and Brune, Sascha and Illsley-Kemp, Finnigan and Corti, Giacomo and Keir, Derek and Glerum, Anne and Kidane, Tesfaye and Mori, Jim},
title = {Mechanism for deep crustal seismicity: Insight from modeling of deformation process at the Main Ethiopian Rift},
journal = {Geochemistry, Geophysics, Geosystems},
volume = {n/a},
number = {n/a},
pages = {e2020GC008935},
keywords = {Numerical Modeling, Earthquakes, Main Ethiopian Rift, Strain rate},
doi = {10.1029/2020GC008935},
url = {https://agupubs.onlinelibrary.wiley.com/doi/abs/10.1029/2020GC008935},
eprint = {https://agupubs.onlinelibrary.wiley.com/doi/pdf/10.1029/2020GC008935},
note = {e2020GC008935 2020GC008935},
abstract = {Abstract We combine numerical modeling of lithospheric extension with analysis of seismic moment release and earthquake b-value in order to elucidate the mechanism for deep crustal seismicity and seismic swarms in the Main Ethiopian Rift (MER). We run 2D numerical simulations of lithospheric deformation calibrated by appropriate rheology and extensional history of the MER to simulate migration of deformation from mid-Miocene border faults to ~30 km wide zone of Pliocene to recent rift floor faults. While the highest strain rate is localized in a narrow zone within the rift axis, brittle strain has been accumulated in a wide region of the rift. The magnitude of deviatoric stress shows strong variation with depth. The uppermost crust deforms with maximum stress of 80 MPa, at 8-14 km depth stress sharply decreases to 10 MPa and then increases to a maximum of 160 MPa at ~18 km depth. These 2 peaks at which the crust deforms with maximum stress of 80 MPa or above correspond to peaks in the seismic moment release. Correspondingly, the drop in stress at 8-14 km correlates to a low in seismic moment release. At this depth range, the crust is weaker and deformation is mainly accommodated in a ductile manner. We therefore see a good correlation between depths at which the crust is strong and elevated seismic deformation, while regions where the crust is weaker deform more aseismically. Overall the bimodal depth distribution of seismic moment release is best explained by rheology of the deforming crust.}
=======
@article{HEYN2020116358,
	title = "Core-mantle boundary topography and its relation to the viscosity structure of the lowermost mantle",
	journal = "Earth and Planetary Science Letters",
	volume = "543",
	pages = "116358",
	year = "2020",
	issn = "0012-821X",
	doi = "https://doi.org/10.1016/j.epsl.2020.116358",
	url = "http://www.sciencedirect.com/science/article/pii/S0012821X20303022",
	author = "Bj{\"o}rn H. Heyn and Clinton P. Conrad and Reidar G. Tr{\o}nnes",
	keywords = "core-mantle boundary topography, mantle plumes, large low shear velocity provinces, mantle structure, thermochemical piles, dynamic topography",
	abstract = "Two large areas of anomalously low seismic velocities are visible in all tomographic models of the lowermost mantle. Depending on the density structure of these Large Low Shear Velocity Provinces (LLSVPs), the core-mantle boundary (CMB) will deform upwards or downwards due to isostatic and dynamic topography, the latter being sensitive to the viscosity structure of the lowermost mantle. Heterogeneities in the viscosity structure, although difficult to constrain, might be especially important if the LLSVPs are thermochemical piles with elevated intrinsic viscosity as suggested by mineral physics. Based on numerical models, we identify a short-wavelength (about 80-120 km wide, up to a few km deep) topographic depression that forms around the pile edges if the pile is more viscous than the surrounding mantle. The depression forms when a wedge of thermal boundary layer material becomes compressed against the viscous pile, and is enhanced by relative uplift of the CMB beneath the pile by plumes rising above it. The depth and asymmetry of the depression constrain the magnitude of the viscosity contrast between pile and the surrounding mantle. Furthermore, (periodic) plume initiation and pile collapse at the pile margin systematically modify the characteristic depression, with a maximum in asymmetry and depth at the time of plume initiation. Core-reflected waves or scattered energy may be used to detect this topographic signature of stiff thermochemical piles at the base of the mantle."
>>>>>>> 148bb56f
}<|MERGE_RESOLUTION|>--- conflicted
+++ resolved
@@ -718,7 +718,6 @@
   url={https://doi.org/10.1029/2019GC008895}
 }
 
-<<<<<<< HEAD
 @Article{Glerum_etal2020,
 author="Glerum, A.
 and Brune, S.
@@ -747,7 +746,7 @@
 eprint = {https://agupubs.onlinelibrary.wiley.com/doi/pdf/10.1029/2020GC008935},
 note = {e2020GC008935 2020GC008935},
 abstract = {Abstract We combine numerical modeling of lithospheric extension with analysis of seismic moment release and earthquake b-value in order to elucidate the mechanism for deep crustal seismicity and seismic swarms in the Main Ethiopian Rift (MER). We run 2D numerical simulations of lithospheric deformation calibrated by appropriate rheology and extensional history of the MER to simulate migration of deformation from mid-Miocene border faults to ~30 km wide zone of Pliocene to recent rift floor faults. While the highest strain rate is localized in a narrow zone within the rift axis, brittle strain has been accumulated in a wide region of the rift. The magnitude of deviatoric stress shows strong variation with depth. The uppermost crust deforms with maximum stress of 80 MPa, at 8-14 km depth stress sharply decreases to 10 MPa and then increases to a maximum of 160 MPa at ~18 km depth. These 2 peaks at which the crust deforms with maximum stress of 80 MPa or above correspond to peaks in the seismic moment release. Correspondingly, the drop in stress at 8-14 km correlates to a low in seismic moment release. At this depth range, the crust is weaker and deformation is mainly accommodated in a ductile manner. We therefore see a good correlation between depths at which the crust is strong and elevated seismic deformation, while regions where the crust is weaker deform more aseismically. Overall the bimodal depth distribution of seismic moment release is best explained by rheology of the deforming crust.}
-=======
+
 @article{HEYN2020116358,
 	title = "Core-mantle boundary topography and its relation to the viscosity structure of the lowermost mantle",
 	journal = "Earth and Planetary Science Letters",
@@ -760,5 +759,4 @@
 	author = "Bj{\"o}rn H. Heyn and Clinton P. Conrad and Reidar G. Tr{\o}nnes",
 	keywords = "core-mantle boundary topography, mantle plumes, large low shear velocity provinces, mantle structure, thermochemical piles, dynamic topography",
 	abstract = "Two large areas of anomalously low seismic velocities are visible in all tomographic models of the lowermost mantle. Depending on the density structure of these Large Low Shear Velocity Provinces (LLSVPs), the core-mantle boundary (CMB) will deform upwards or downwards due to isostatic and dynamic topography, the latter being sensitive to the viscosity structure of the lowermost mantle. Heterogeneities in the viscosity structure, although difficult to constrain, might be especially important if the LLSVPs are thermochemical piles with elevated intrinsic viscosity as suggested by mineral physics. Based on numerical models, we identify a short-wavelength (about 80-120 km wide, up to a few km deep) topographic depression that forms around the pile edges if the pile is more viscous than the surrounding mantle. The depression forms when a wedge of thermal boundary layer material becomes compressed against the viscous pile, and is enhanced by relative uplift of the CMB beneath the pile by plumes rising above it. The depth and asymmetry of the depression constrain the magnitude of the viscosity contrast between pile and the surrounding mantle. Furthermore, (periodic) plume initiation and pile collapse at the pile margin systematically modify the characteristic depression, with a maximum in asymmetry and depth at the time of plume initiation. Core-reflected waves or scattered energy may be used to detect this topographic signature of stiff thermochemical piles at the base of the mantle."
->>>>>>> 148bb56f
 }