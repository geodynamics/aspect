# King2010 ALA, table ?

# questions:
# grueneisen gamma_r = ?
# T_surf, \delta T_r, T_0 for ALA and EBA
# H = ?

# NOTE: incomplete!

<<<<<<< HEAD
# reference values (old): 
# Di	    Ra	    Nu		RMS
# 0.25 	    10^4    4.41	40.0
# 0.25	    10^5    9.2		178 
# 0.75	    10^4    3.1		31
# 1.0	    10^4    2.4		25
# 1.0	    10^5    3.8		84  
# 1.0	    10^6    ?


=======
# reference values: 
# Code Ra   Di   Nu     Vrms    Vsurf−max <V surf> <T>    <φ>    <W >
# CU   10^4 0.25 4.4100 40.0000 58.1000   38.8000  0.5148 0.8494 0.8501
>>>>>>> 50b24ff1


# A description of convection in a 2d box. See the manual for more information.


# At the top, we define the number of space dimensions we would like to
# work in:
set Dimension                              = 2
set CFL number = 5.0
set Additional shared libraries                = ./libplugin.so

set Use direct solver for Stokes system        = true#false


set Adiabatic surface temperature              = 0.100 #0.100
#set Use conduction timestep = true


# There are several global variables that have to do with what
# time system we want to work in and what the end time is. We
# also designate an output directory.
set Use years in output instead of seconds = false
set End time                               = 5
set Output directory                       = output

subsection Discretization
  subsection Stabilization parameters
    set alpha                                              = 2
    set beta                                               = 0.005
    set cR                                                 = 0.33
  end
end

# Then there are variables that describe the tolerance of
# the linear solver as well as how the pressure should
# be normalized. Here, we choose a zero average pressure
# at the surface of the domain (for the current geometry, the
# surface is defined as the top boundary).
set Linear solver tolerance                = 1e-7
set Temperature solver tolerance           = 1e-10

set Pressure normalization                 = surface
set Surface pressure                       = 0



subsection Adiabatic conditions model
  #set Model name = initial profile
  set Model name = function

  subsection Function
    set Function constants  = Di=0.25, gamma=1
    set Function expression = 0.100*exp(depth*Di); depth; exp(depth*Di/gamma)
    set Variable names      = depth
  end

end


# Then come a number of sections that deal with the setup
# of the problem to solve. The first one deals with the
# geometry of the domain within which we want to solve.
# The sections that follow all have the same basic setup
# where we select the name of a particular model (here,
# the box geometry) and then, in a further subsection,
# set the parameters that are specific to this particular
# model.
subsection Geometry model
  set Model name = box

  subsection Box
    set X extent = 1
    set Y extent = 1
  end
end


# The next section deals with the initial conditions for the
# temperature (there are no initial conditions for the
# velocity variable since the velocity is assumed to always
# be in a static equilibrium with the temperature field).
# There are a number of models with the 'function' model
# a generic one that allows us to enter the actual initial
# conditions in the form of a formula that can contain
# constants. We choose a linear temperature profile that
# matches the boundary conditions defined below plus
# a small perturbation:
subsection Initial conditions
  set Model name = function

  subsection Function
    set Variable names      = x,z
    set Function constants  = p=0.01, L=1, pi=3.1415926536, k=1
    set Function expression =  1* ((1.0-z/L) + p*cos(k*pi*x/L/1.0)*sin(pi*z/L)) +0.100
  end
end

subsection Initial conditions
  set Model name = function
  subsection Function
#    set Function constants  = z1=0.102367, z2=0.897633, pi=3.14159265359
#    set Function expression = if(z<z1,0.5+0.5*(z1-z)/z1,if(z>z2,0.5*(1-z)/(1-z2),0.5)) + 0.1 * cos(x*pi) * sin(z*pi)
#    set Variable names      = x,z
  end
end


# Then follows a section that describes the boundary conditions
# for the temperature. The model we choose is called 'box' and
# allows to set a constant temperature on each of the four sides
# of the box geometry. In our case, we choose something that is
# heated from below and cooled from above. (As will be seen
# in the next section, the actual temperature prescribed here
# at the left and right does not matter.)
subsection Boundary temperature model
  set Model name = box

  subsection Box
    set Bottom temperature = 1.100
    set Left temperature   = 0
    set Right temperature  = 0
    set Top temperature    = 0.100
  end
end

# We then also have to prescribe several other parts of the model such as
# which boundaries actually carry a prescribed boundary temperature, whereas
# all other parts of the boundary are insulated (i.e., no heat flux through
# these boundaries; this is also often used to specify symmetry boundaries).
subsection Model settings
  set Fixed temperature boundary indicators   = top, bottom

  # The next parameters then describe on which parts of the
  # boundary we prescribe a zero or nonzero velocity and
  # on which parts the flow is allowed to be tangential.
  # Here, all four sides of the box allow tangential
  # unrestricted flow but with a zero normal component:
  set Zero velocity boundary indicators       = 
  set Prescribed velocity boundary indicators = #top:function
  set Tangential velocity boundary indicators = left, right, top, bottom

  # The final part of this section describes whether we
  # want to include adiabatic heating (from a small
  # compressibility of the medium) or from shear friction,
  # as well as the rate of internal heating. We do not
  # want to use any of these options here:
  set Include adiabatic heating               = false
  set Include shear heating                   = false
end

subsection Heating model
  # shear heating: 1/2 eta*e(u): ... need  -> 1/2 e(u): ..  * Di/Ra
  # adiabatic heating: alpha T (u . \nabla p)
  # 

  set List of model names = adiabatic heating, shear heating#, constant heating

  subsection Constant heating
    set Radiogenic heating rate = 1.25e-12#5e-9
  end

  subsection Adiabatic heating
    # A flag indicating whether the adiabatic heating should be simplified
    # from $\alpha T (\mathbf u \cdot \nabla p)$ 
    # to $ \alpha \rho T (\mathbf u \cdot \mathbf g) $. alpha=thermal exp

    # have \alpha rho T w
    # need: \alpha \rho T w Di
    set Use simplified adiabatic heating = true
  end
end

subsection Formulation
  set Formulation = custom
  set Mass density approximation        = adiabatic
  set Temperature density approximation = adiabatic
  set Buoyancy density approximation    = full
end

subsection Gravity model
  set Model name = vertical

  subsection Vertical
    set Magnitude = 1
  end
end


subsection Material model
  #set Model name = simple compressible # default:
  set Model name = Material
  subsection Tan Gurnis model
    set Reference density             = 1

    # The value of the specific heat $cp$. Units: $J/kg/K$. => H
    set Reference specific heat       = 1   # ??

    # The value of the constant viscosity. Units: $kg/m/s$.
    set Ra                     = 1e4
    set Di = 0.25 # BA: Di=0.0
    set b=0
    set c=0
    set gamma = 1
  end

end


# The settings above all pertain to the description of the
# continuous partial differential equations we want to solve.
# The following section deals with the discretization of
# this problem, namely the kind of mesh we want to compute
# on. We here use a globally refined mesh without
# adaptive mesh refinement.
subsection Mesh refinement
  set Initial global refinement                = 5
  set Initial adaptive refinement              = 0
  set Time steps between mesh refinement       = 0
  set Coarsening fraction                      = 0.0
  set Refinement fraction                      = 1.0
  set Additional refinement times              = #0.5, 1.0, 2.0
end


# The final part is to specify what ASPECT should do with the
# solution once computed at the end of every time step. The
# process of evaluating the solution is called `postprocessing'
# and we choose to compute velocity and temperature statistics,
# statistics about the heat flux through the boundaries of the
# domain, and to generate graphical output files for later
# visualization. These output files are created every time
# a time step crosses time points separated by 0.01. Given
# our start time (zero) and final time (0.5) this means that
# we will obtain 50 output files.
subsection Postprocess
  set List of postprocessors = velocity statistics, temperature statistics, heat flux statistics, visualization, depth average, heating statistics

  subsection Visualization
    set Time between graphical output = 1e-3
    set List of output variables      = material properties, adiabat, thermal conductivity, heating, artificial viscosity
  end
end
<|MERGE_RESOLUTION|>--- conflicted
+++ resolved
@@ -7,8 +7,9 @@
 
 # NOTE: incomplete!
 
-<<<<<<< HEAD
 # reference values (old): 
+# Code Ra   Di   Nu     Vrms    Vsurf−max <V surf> <T>    <φ>    <W >
+# CU   10^4 0.25 4.4100 40.0000 58.1000   38.8000  0.5148 0.8494 0.8501
 # Di	    Ra	    Nu		RMS
 # 0.25 	    10^4    4.41	40.0
 # 0.25	    10^5    9.2		178 
@@ -17,12 +18,6 @@
 # 1.0	    10^5    3.8		84  
 # 1.0	    10^6    ?
 
-
-=======
-# reference values: 
-# Code Ra   Di   Nu     Vrms    Vsurf−max <V surf> <T>    <φ>    <W >
-# CU   10^4 0.25 4.4100 40.0000 58.1000   38.8000  0.5148 0.8494 0.8501
->>>>>>> 50b24ff1
 
 
 # A description of convection in a 2d box. See the manual for more information.
