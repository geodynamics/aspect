
# The OPeNDAP extension to ASPECT

The OPeNDAP client extension to ASPECT has been tested on OSX (10.13,
10.14) and CentOS 7. It is currently available in source form only. In
this document you will find a description of the prerequisites for the
software, how to run the tests we have included and how to make data
available from OPeNDAP servers so that ASPECT can use it.

While OPeNDAP makes its own open-source data server (called _Hyrax_),
that's not the only viable server that supports the _Data Access
Protocol_. Other servers include the THREDDS Data Server, ERDDAP, and
PyDAP. Any of these a can be used to provide data for use with ASPECT
(or any other software configured to work as a DAP client). For more
information, visit _www.opendap.org_, or the Unidata TDS, ERDDAP or
PyDAP sites (via Google).

## Building the software

To build the OPeNDAP extension to ASPECT, first build the prerequisites
and then then the modified version of ASPECT. The prerequisites need to
be built before the ASPECT build is configured the  _cmake_
configuration tool will find them.

### Prerequisites - Building libdap

If there are problems with any of the following steps, or you want to
install the software in a location other than the default, see the
detailed installation instructions. SKim over the instructions that
follow before you start to save some time.

The _libdap_ library has one prerequisite that is not commonly found
on OSX or Linux computers; it requires a recent version of the tool
_bison_. Run

> bison --version

and look at the version number. If it's less than 2.4 (or if there's
no such program installed on your computer), download, unpack, build
and install a recent version of _bison_ from
https://ftp.gnu.org/gnu/bison/. We have used version 3.2 and
version 3.3 These instructions will accomplish this:

> wget https://ftp.gnu.org/gnu/bison/bison-3.3.tar.xz
> tar -xzf bison-3.3.tar.xz
> cd bison-3.3
> ./configure
> make
> sudo make install

Get and install _libdap_

> wget https://www.opendap.org/pub/source/libdap-3.20.3.tar.gz
> tar -xzf libdap-3.20.3.tar.gz
> ./configure
> make
> sudo make install

### DEAL.II

To build ASPECT you will also need the DEAL.II library and it's
dependencies.

#### OSX
For OSX, go to https://www.dealii.org/ and follow the Download
button/link to get a pre-built dmg for OSX. To install the binary,
open the dmg and drag the 'deal.II' icon to the Applications
directory.

<<<<<<< HEAD
#### CentOS7
For CentOS 7, Build using candi as per the ASPECT manual. For me that meant 
getting candi from GitHub (git clone https://github.com/aspect/candi)
and running

> ./candi.sh --platform=deal.II-toolchain/platforms/supported/centos7.platform

and then following its directions before proceeding with the actual
build. That meant installing a list of packages:

> sudo yum install patch svn git wget @development-tools gcc-c++ cmake \
> openmpi openmpi-devel patch  libtool libtool-ltdl libtool-ltdl-devel \
> lua lua-devel blas blas-devel lapack lapack-devel  doxygen graphviz \
> graphviz-devel qt-devel

Then get a new shell and run:

> module load mpi/openmpi-x86_64

(apparently the 'module' tcl program is part of @development-tools. You
need to get a new shell for the command to work.)

Then you need to add the following env vars to the shell:

> export CC=mpicc; export CXX=mpicxx; export FC=mpif90; export FF=mpif77

Now actually run candi (use "./candi --platform=deal.II-toolchain/platforms
/supported/centos7.platform" again) this time hitting return when prompted
to continue (assuming you have done the various things). You will need to
run candi once, make a list, do the stuff and then run it again.
  
=======
For CentOS, it's a bit more complicated. Follow the instructions
in the ASPECT manual regarding the deal.II build. It will tell you
to use git to clone 'candi' and use that to build deal.II. Do that.
It can take a long time, and using a large machine (one with a fair
number of cores will speed up the process). 

>>>>>>> e7fcaccd
### Compiling ASPECT

The only thing done differently to build the 'OPeNDAP enabled' version
of ASPECT is to provide information about _libdap_ to cmake when it
configures the ASPECT build using the LIBDAP\_DIR and
LIBDAP\_ON options combined with the DEAL\_II\_DIR option as follows:

> mkdir build
> cd build
> cmake .. -DLIBDAP\_DIR=/usr/local/ -DLIBDAP=ON
>       -DDEAL\_II\_DIR=/Applications/deal.II-9.0.0.app/Contents/Resources/

For any platform where you built the dependencies using candi, the 
DEAL_II_DIR will be the place where candi build the library. Also,
since CentOS, et c., don't come with MPI, you'll need to follow the 
directions to get those from yum, rpm, apt-get or build from source.

## Running the tests

In the _build_ directory made above, run ASPECT using one of the
supplied _prm_ files. The file _opendap/prm\_files/aspect\_url\_test.prm_
will access data for lithospheric thickness for East Africa from a
data server running at OPeNDAP HQ; the _prm_ file named
_aspect\_test.prm_ (without _url_ in the name) will run the same
modle using local data (those data can be found in
_opendap/input\_files/..._

> ./aspect -j ../opendap/prm\_files/aspect\_url\_test.prm

or

> mpirun -np 4 ./aspect ../opendap/prm\_files/aspect\_url\_test.prm

## Looking at the simulation

I've used _visit_ to render the simulation runs. It can be found here:
https://wci.llnl.gov/simulation/computer-codes/visit/.

## Making new data accessible to ASPECT using an OPeNDAP server

## About the modifications

## Detailed information about building<|MERGE_RESOLUTION|>--- conflicted
+++ resolved
@@ -67,7 +67,6 @@
 open the dmg and drag the 'deal.II' icon to the Applications
 directory.
 
-<<<<<<< HEAD
 #### CentOS7
 For CentOS 7, Build using candi as per the ASPECT manual. For me that meant 
 getting candi from GitHub (git clone https://github.com/aspect/candi)
@@ -90,7 +89,7 @@
 (apparently the 'module' tcl program is part of @development-tools. You
 need to get a new shell for the command to work.)
 
-Then you need to add the following env vars to the shell:
+Then you need to add the following environment variables to the shell:
 
 > export CC=mpicc; export CXX=mpicxx; export FC=mpif90; export FF=mpif77
 
@@ -98,15 +97,7 @@
 /supported/centos7.platform" again) this time hitting return when prompted
 to continue (assuming you have done the various things). You will need to
 run candi once, make a list, do the stuff and then run it again.
-  
-=======
-For CentOS, it's a bit more complicated. Follow the instructions
-in the ASPECT manual regarding the deal.II build. It will tell you
-to use git to clone 'candi' and use that to build deal.II. Do that.
-It can take a long time, and using a large machine (one with a fair
-number of cores will speed up the process). 
 
->>>>>>> e7fcaccd
 ### Compiling ASPECT
 
 The only thing done differently to build the 'OPeNDAP enabled' version
@@ -131,7 +122,7 @@
 will access data for lithospheric thickness for East Africa from a
 data server running at OPeNDAP HQ; the _prm_ file named
 _aspect\_test.prm_ (without _url_ in the name) will run the same
-modle using local data (those data can be found in
+module using local data (those data can be found in
 _opendap/input\_files/..._
 
 > ./aspect -j ../opendap/prm\_files/aspect\_url\_test.prm
@@ -148,5 +139,3 @@
 ## Making new data accessible to ASPECT using an OPeNDAP server
 
 ## About the modifications
-
-## Detailed information about building