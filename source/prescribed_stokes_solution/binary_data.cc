--- conflicted
+++ resolved
@@ -54,11 +54,7 @@
       dof_handler.distribute_dofs(this->get_fe());
       DoFRenumbering::hierarchical (dof_handler);
       DoFRenumbering::component_wise (dof_handler,
-<<<<<<< HEAD
-                                      this->introspection().get_components_to_blocks());
-=======
                                       this->get_components_to_blocks());
->>>>>>> 79ac65c6
 //        this->get_triangulation();
      // parallel::distributed::SolutionTransfer<dim, LinearAlgebra::BlockVector> sol_trans(this->get_dof_handler());
       parallel::distributed::SolutionTransfer<dim, LinearAlgebra::BlockVector> sol_trans(dof_handler);
