/*
  Copyright (C) 2011 - 2022 by the authors of the ASPECT code.

  This file is part of ASPECT.

  ASPECT is free software; you can redistribute it and/or modify
  it under the terms of the GNU General Public License as published by
  the Free Software Foundation; either version 2, or (at your option)
  any later version.

  ASPECT is distributed in the hope that it will be useful,
  but WITHOUT ANY WARRANTY; without even the implied warranty of
  MERCHANTABILITY or FITNESS FOR A PARTICULAR PURPOSE.  See the
  GNU General Public License for more details.

  You should have received a copy of the GNU General Public License
  along with ASPECT; see the file LICENSE.  If not see
  <http://www.gnu.org/licenses/>.
*/

#include <aspect/material_model/visco_plastic.h>
#include <aspect/utilities.h>
#include <deal.II/fe/fe_values.h>
#include <deal.II/base/signaling_nan.h>
#include <aspect/newton.h>
#include <aspect/adiabatic_conditions/interface.h>
#include <aspect/gravity_model/interface.h>

namespace aspect
{
  namespace MaterialModel
  {

    template <int dim>
    bool
    ViscoPlastic<dim>::
    is_yielding (const double pressure,
                 const double temperature,
                 const std::vector<double> &composition,
                 const SymmetricTensor<2,dim> &strain_rate) const
    {
      /* The following returns whether or not the material is plastically yielding
       * as documented in evaluate.
       */
      bool plastic_yielding = false;

      MaterialModel::MaterialModelInputs <dim> in (/*n_evaluation_points=*/1,
                                                                           this->n_compositional_fields());
      unsigned int i = 0;

      in.pressure[i] = pressure;
      in.temperature[i] = temperature;
      in.composition[i] = composition;
      in.strain_rate[i] = strain_rate;

      const std::vector<double> volume_fractions
        = MaterialUtilities::compute_composition_fractions(composition,
                                                           rheology->get_volumetric_composition_mask());

      const IsostrainViscosities isostrain_viscosities
        = rheology->calculate_isostrain_viscosities(in, i, volume_fractions);

      std::vector<double>::const_iterator max_composition
        = std::max_element(volume_fractions.begin(),volume_fractions.end());

      plastic_yielding = isostrain_viscosities.composition_yielding[std::distance(volume_fractions.begin(),
                                                                                  max_composition)];

      return plastic_yielding;
    }



    template <int dim>
    bool
    ViscoPlastic<dim>::
    is_yielding(const MaterialModelInputs<dim> &in) const
    {
      Assert(in.n_evaluation_points() == 1, ExcInternalError());

      const std::vector<double> volume_fractions = MaterialUtilities::compute_composition_fractions(in.composition[0], rheology->get_volumetric_composition_mask());

      /* The following handles phases in a similar way as in the 'evaluate' function.
       * Results then enter the calculation of plastic yielding.
       */
      std::vector<double> phase_function_values(phase_function.n_phase_transitions(), 0.0);

      if (phase_function.n_phase_transitions() > 0)
        {
          const double gravity_norm = this->get_gravity_model().gravity_vector(in.position[0]).norm();

          double reference_density;
          if (this->get_adiabatic_conditions().is_initialized())
            {
              reference_density = this->get_adiabatic_conditions().density(in.position[0]);
            }
          else
            {
              EquationOfStateOutputs<dim> eos_outputs_all_phases (this->n_compositional_fields()+1+phase_function.n_phase_transitions());
              equation_of_state.evaluate(in, 0, eos_outputs_all_phases);
              reference_density = eos_outputs_all_phases.densities[0];
            }

          MaterialUtilities::PhaseFunctionInputs<dim> phase_inputs(in.temperature[0],
                                                                   in.pressure[0],
                                                                   this->get_geometry_model().depth(in.position[0]),
                                                                   gravity_norm*reference_density,
                                                                   numbers::invalid_unsigned_int);

          for (unsigned int j=0; j < phase_function.n_phase_transitions(); j++)
            {
              phase_inputs.phase_index = j;
              phase_function_values[j] = phase_function.compute_value(phase_inputs);
            }
        }

      /* The following returns whether or not the material is plastically yielding
       * as documented in evaluate.
       */
      const IsostrainViscosities isostrain_viscosities = rheology->calculate_isostrain_viscosities(in, 0, volume_fractions, phase_function_values, phase_function.n_phase_transitions_for_each_composition());

      std::vector<double>::const_iterator max_composition = std::max_element(volume_fractions.begin(), volume_fractions.end());
      const bool plastic_yielding = isostrain_viscosities.composition_yielding[std::distance(volume_fractions.begin(), max_composition)];

      return plastic_yielding;
    }



    template <int dim>
    void
    ViscoPlastic<dim>::
    evaluate(const MaterialModel::MaterialModelInputs<dim> &in,
             MaterialModel::MaterialModelOutputs<dim> &out) const
    {
      // Store which components do not represent volumetric compositions (e.g. strain components).
      const ComponentMask volumetric_compositions = rheology->get_volumetric_composition_mask();

      EquationOfStateOutputs<dim> eos_outputs (this->n_compositional_fields()+1);
      EquationOfStateOutputs<dim> eos_outputs_all_phases (this->n_compositional_fields()+1+phase_function.n_phase_transitions());

      std::vector<double> average_elastic_shear_moduli (in.n_evaluation_points());

      // Store value of phase function for each phase and composition
      // While the number of phases is fixed, the value of the phase function is updated for every point
      std::vector<double> phase_function_values(phase_function.n_phase_transitions(), 0.0);

      // Loop through all requested points
      for (unsigned int i=0; i < in.n_evaluation_points(); ++i)
        {
          // First compute the equation of state variables and thermodynamic properties
          equation_of_state.evaluate(in, i, eos_outputs_all_phases);

          const double gravity_norm = this->get_gravity_model().gravity_vector(in.position[i]).norm();
          const double reference_density = (this->get_adiabatic_conditions().is_initialized())
                                           ?
                                           this->get_adiabatic_conditions().density(in.position[i])
                                           :
                                           eos_outputs_all_phases.densities[0];

          // The phase index is set to invalid_unsigned_int, because it is only used internally
          // in phase_average_equation_of_state_outputs to loop over all existing phases
          MaterialUtilities::PhaseFunctionInputs<dim> phase_inputs(in.temperature[i],
                                                                   in.pressure[i],
                                                                   this->get_geometry_model().depth(in.position[i]),
                                                                   gravity_norm*reference_density,
                                                                   numbers::invalid_unsigned_int);

          // Compute value of phase functions
          for (unsigned int j=0; j < phase_function.n_phase_transitions(); j++)
            {
              phase_inputs.phase_index = j;
              phase_function_values[j] = phase_function.compute_value(phase_inputs);
            }

          // Average by value of gamma function to get value of compositions
          phase_average_equation_of_state_outputs(eos_outputs_all_phases,
                                                  phase_function_values,
                                                  phase_function.n_phase_transitions_for_each_composition(),
                                                  eos_outputs);

          const std::vector<double> volume_fractions = MaterialUtilities::compute_composition_fractions(in.composition[i], volumetric_compositions);

          // not strictly correct if thermal expansivities are different, since we are interpreting
          // these compositions as volume fractions, but the error introduced should not be too bad.
          out.densities[i] = MaterialUtilities::average_value (volume_fractions, eos_outputs.densities, MaterialUtilities::arithmetic);
          out.thermal_expansion_coefficients[i] = MaterialUtilities::average_value (volume_fractions, eos_outputs.thermal_expansion_coefficients, MaterialUtilities::arithmetic);
          out.specific_heat[i] = MaterialUtilities::average_value (volume_fractions, eos_outputs.specific_heat_capacities, MaterialUtilities::arithmetic);

          out.compressibilities[i] = MaterialUtilities::average_value (volume_fractions, eos_outputs.compressibilities, MaterialUtilities::arithmetic);
          out.entropy_derivative_pressure[i] = MaterialUtilities::average_value (volume_fractions, eos_outputs.entropy_derivative_pressure, MaterialUtilities::arithmetic);
          out.entropy_derivative_temperature[i] = MaterialUtilities::average_value (volume_fractions, eos_outputs.entropy_derivative_temperature, MaterialUtilities::arithmetic);

          // Compute the effective viscosity if requested and retrieve whether the material is plastically yielding
          bool plastic_yielding = false;
          if (in.requests_property(MaterialProperties::viscosity))
            {
              // Currently, the viscosities for each of the compositional fields are calculated assuming
              // isostrain amongst all compositions, allowing calculation of the viscosity ratio.
              // TODO: This is only consistent with viscosity averaging if the arithmetic averaging
              // scheme is chosen. It would be useful to have a function to calculate isostress viscosities.
              const IsostrainViscosities isostrain_viscosities =
                rheology->calculate_isostrain_viscosities(in, i, volume_fractions, phase_function_values, phase_function.n_phase_transitions_for_each_composition());

              // The isostrain condition implies that the viscosity averaging should be arithmetic (see above).
              // We have given the user freedom to apply alternative bounds, because in diffusion-dominated
              // creep (where n_diff=1) viscosities are stress and strain-rate independent, so the calculation
              // of compositional field viscosities is consistent with any averaging scheme.
              out.viscosities[i] = MaterialUtilities::average_value(volume_fractions, isostrain_viscosities.composition_viscosities, rheology->viscosity_averaging);

              // Decide based on the maximum composition if material is yielding.
              // This avoids for example division by zero for harmonic averaging (as plastic_yielding
              // holds values that are either 0 or 1), but might not be consistent with the viscosity
              // averaging chosen.
              std::vector<double>::const_iterator max_composition = std::max_element(volume_fractions.begin(),volume_fractions.end());
              plastic_yielding = isostrain_viscosities.composition_yielding[std::distance(volume_fractions.begin(),max_composition)];

              // Compute viscosity derivatives if they are requested
              if (MaterialModel::MaterialModelDerivatives<dim> *derivatives =
                    out.template get_additional_output<MaterialModel::MaterialModelDerivatives<dim>>())
                rheology->compute_viscosity_derivatives(i, volume_fractions, isostrain_viscosities.composition_viscosities, in, out, phase_function_values, phase_function.n_phase_transitions_for_each_composition());
            }
          
          // Compute thermal conductivity or thermal diffusivity
          if (define_conductivities == false)
            {
              double thermal_diffusivity = 0.0;

              for (unsigned int j=0; j < volume_fractions.size(); ++j)
                thermal_diffusivity += volume_fractions[j] * thermal_diffusivities[j];

              // Thermal conductivity at the given positions. If the temperature equation uses
              // the reference density profile formulation, use the reference density to
              // calculate thermal conductivity. Otherwise, use the real density. If the adiabatic
              // conditions are not yet initialized, the real density will still be used.
              if (this->get_parameters().formulation_temperature_equation ==
                  Parameters<dim>::Formulation::TemperatureEquation::reference_density_profile &&
                  this->get_adiabatic_conditions().is_initialized())
                out.thermal_conductivities[i] = thermal_diffusivity * out.specific_heat[i] *
                                                this->get_adiabatic_conditions().density(in.position[i]);
              else
                out.thermal_conductivities[i] = thermal_diffusivity * out.specific_heat[i] * out.densities[i];
            }
          else
            {
              // Use thermal conductivity values specified in the parameter file, if this
              // option was selected.
              out.thermal_conductivities[i] = MaterialUtilities::average_value (volume_fractions, thermal_conductivities, MaterialUtilities::arithmetic);

              // Simplified hydrothermal circulation in the lithosphere.
              // Approximate its effect on T field by increasing thermal conductivity.
              
              // The first time this function is called (first iteration of first time step)
              // a specified "reference" strain rate is used as the returned value would
              // otherwise be zero.
              const bool use_reference_strainrate = (this->get_timestep_number() == 0) &&
                                                    (in.strain_rate[i].norm() <= std::numeric_limits<double>::min());

              double edot_ii;
              if (use_reference_strainrate)
                edot_ii = rheology->ref_strain_rate;
              else
              // Calculate the square root of the second moment invariant for the deviatoric strain rate tensor.
                edot_ii = std::max(std::sqrt(std::fabs(second_invariant(deviator(in.strain_rate[i])))),
                                   rheology->min_strain_rate);

              // We extract the frictional coefficient and cohesion from
              // Drucker-Prager yield criterion. If no brittle strain weakening
              // is applied, the factors are 1.
              // We also extract the creep parameters from dislocation/diffusion
              // creep rhelogy 
              double current_cohesion = 0.0;
              double current_friction_angle = 0.0;
              double creep_disl_para = 0.0;
              double creep_diff_para = 0.0;

              // Determine whether to use the adiabatic pressure instead of the 
              // full pressure (default) when calculating creep viscosity.
              double pressure_for_creep = in.pressure[i];

              if (rheology->use_adiabatic_pressure_in_creep)
                pressure_for_creep = this->get_adiabatic_conditions().pressure(in.position[i]);

              for (unsigned int j=0; j < volume_fractions.size(); ++j)
              {                
                std::array<double, 3> weakening_factors = rheology->strain_rheology.compute_strain_weakening_factors(j, in.composition[i]);
                
                const Rheology::DruckerPragerParameters drucker_prager_parameters = rheology->drucker_prager_plasticity.compute_drucker_prager_parameters(j, phase_function_values, phase_function.n_phase_transitions_for_each_composition());
                current_cohesion += volume_fractions[j] * (drucker_prager_parameters.cohesion * weakening_factors[0]);
                current_friction_angle += volume_fractions[j] * (drucker_prager_parameters.angle_internal_friction * weakening_factors[1]);

                const Rheology::DislocationCreepParameters dislocation_parameters = rheology->dislocation_creep.compute_creep_parameters(j, phase_function_values, phase_function.n_phase_transitions_for_each_composition());
                
                // We use the harmonic averaging for diffusion and dislocation creeps.
                creep_disl_para += volume_fractions[j] / (std::sqrt(3.0) * std::pow(edot_ii/dislocation_parameters.prefactor,1/dislocation_parameters.stress_exponent) * std::exp((dislocation_parameters.activation_energy + pressure_for_creep*dislocation_parameters.activation_volume)/(constants::gas_constant*in.temperature[i]*dislocation_parameters.stress_exponent)));

                const Rheology::DiffusionCreepParameters diffusion_parameters = rheology->diffusion_creep.compute_creep_parameters(j, phase_function_values, phase_function.n_phase_transitions_for_each_composition());
                //creep_diff_para += volume_fractions[j] / (std::sqrt(3.0) * edot_ii/diffusion_parameters.prefactor * std::exp((diffusion_parameters.activation_energy + pressure_for_creep*diffusion_parameters.activation_volume)/(constants::gas_constant*in.temperature[i])) * std::pow(grain_size, diffusion_parameters.grain_size_exponent)); 

              }
              
              // Step 1a: calculte the differential stress in the creep part of the lithosphere.  
              
              // In the case of uniaxial compression experiment... refered to the book of Gerya, 2019
              // differential stress in creep = sqrt(3) * d^m/n * (edot_ii/A)^1/n * exp((E+PV)/nRT)
              // = 1/creep_*_para.
              
              //if (in.requests_property(MaterialProperties::viscosity))
              //  dstress_creep = std::sqrt(3.0) * 2.0*out.viscosities[i]*edot_ii;
              //else
              //  dstress_creep = std::sqrt(3.0) * 2.0*rheology->ref_visc*edot_ii;
              
              // We use the harmonic averaging for calculating the dstress_creep.
              const double dstress_creep = 1.0 / creep_disl_para;
          
              // Step 1b: calculate the differential stress in the frictional-
              // brittle part of the lithosphere.              
  
              // the equation to calculate the brittle d_stress is Eq. 9 in Roland et al.,
              // "Thermal‐mechanical behavior of oceanic transform faults: Implications "
              // "for the spatial distribution of seismicity", G3, 2010.
              const double current_miu = std::tan(current_friction_angle);
              const double f1 = (std::sqrt(current_miu*current_miu+1) + current_miu)
                                / (std::sqrt(current_miu*current_miu+1) - current_miu); 
              const double f2 = 2.0 * current_cohesion /(std::sqrt(current_miu*current_miu+1) - current_miu);

              // Water density is assumed to 1000 kg/m3
              const double point_depth = this->get_geometry_model().depth(in.position[i]);
              const double vertical_stress = (out.densities[i] - 1000.0) * gravity_norm * point_depth;
              const double dstress_brittle = vertical_stress * (f1-1.0)/f1 + f2/f1;

              // Step 2: calculate the thermal conductivities based on the
              // brittle-ductile deformation effect
              const double stress_part = 0.5 * (1 - std::erf(C_stress * std::log(dstress_brittle/dstress_creep)));
              const double depth_part = std::exp(-1.0 * C_depth * point_depth / D_cooling);

              //TODO: consider the condition of the cutoff tempererature?
              out.thermal_conductivities[i] = out.thermal_conductivities[i] * (1 + (Nusselt_number - 1.0) * stress_part * depth_part);

            }  
            
          // Now compute changes in the compositional fields (i.e. the accumulated strain).
          for (unsigned int c=0; c<in.composition[i].size(); ++c)
            out.reaction_terms[i][c] = 0.0;

          // Calculate changes in strain invariants and update the reaction terms
          rheology->strain_rheology.fill_reaction_outputs(in, i, rheology->min_strain_rate, plastic_yielding, out);

          // Fill plastic outputs if they exist.
          rheology->fill_plastic_outputs(i,volume_fractions,plastic_yielding,in,out, phase_function_values, phase_function.n_phase_transitions_for_each_composition());

          if (rheology->use_elasticity)
            {
              // Compute average elastic shear modulus
              average_elastic_shear_moduli[i] = MaterialUtilities::average_value(volume_fractions,
                                                                                 rheology->elastic_rheology.get_elastic_shear_moduli(),
                                                                                 rheology->viscosity_averaging);

              // Fill the material properties that are part of the elastic additional outputs
              if (ElasticAdditionalOutputs<dim> *elastic_out = out.template get_additional_output<ElasticAdditionalOutputs<dim>>())
                {
                  elastic_out->elastic_shear_moduli[i] = average_elastic_shear_moduli[i];
                }
            }
        }

      // If we use the full strain tensor, compute the change in the individual tensor components.
      rheology->strain_rheology.compute_finite_strain_reaction_terms(in, out);

      if (rheology->use_elasticity)
        {
          rheology->elastic_rheology.fill_elastic_force_outputs(in, average_elastic_shear_moduli, out);
          rheology->elastic_rheology.fill_reaction_outputs(in, average_elastic_shear_moduli, out);
        }
    }



    template <int dim>
    bool
    ViscoPlastic<dim>::
    is_compressible () const
    {
      return equation_of_state.is_compressible();
    }



    template <int dim>
    double ViscoPlastic<dim>::
    get_min_strain_rate () const
    {
      return rheology->min_strain_rate;
    }



    template <int dim>
    void
    ViscoPlastic<dim>::declare_parameters (ParameterHandler &prm)
    {
      prm.enter_subsection("Material model");
      {
        prm.enter_subsection ("Visco Plastic");
        {
          MaterialUtilities::PhaseFunction<dim>::declare_parameters(prm);

          EquationOfState::MulticomponentIncompressible<dim>::declare_parameters (prm);

          Rheology::ViscoPlastic<dim>::declare_parameters(prm);

          // Equation of state parameters
          prm.declare_entry ("Thermal diffusivities", "0.8e-6",
                             Patterns::List(Patterns::Double (0.)),
                             "List of thermal diffusivities, for background material and compositional fields, "
                             "for a total of N+1 values, where N is the number of compositional fields. "
                             "If only one value is given, then all use the same value.  "
                             "Units: \\si{\\meter\\squared\\per\\second}.");
          prm.declare_entry ("Define thermal conductivities","false",
                             Patterns::Bool (),
                             "Whether to directly define thermal conductivities for each compositional field "
                             "instead of calculating the values through the specified thermal diffusivities, "
                             "densities, and heat capacities. ");
          prm.declare_entry ("Thermal conductivities", "3.0",
                             Patterns::List(Patterns::Double(0)),
                             "List of thermal conductivities, for background material and compositional fields, "
                             "for a total of N+1 values, where N is the number of compositional fields. "
                             "If only one value is given, then all use the same value. "
                             "Units: \\si{\\watt\\per\\meter\\per\\kelvin}.");
          prm.declare_entry ("Nusselt number", "1.0",
                             Patterns::Double(0),
                             "Nusselt number is used for increasing the thermal conductivity in the hydrothermal "
                             "cooling process. It represents the ratio of the total heat transport within a "
                             "permeable layer to heat transfer by conduction alone. Units: none");
          prm.declare_entry ("Hydrothermal cooling reference temperature", "873",
                             Patterns::Double(0),
                             "Refernce cutoff temperature for hydrothermal cooling. Hydrothermal activity occurs "
                             "when the temperature is lower than it. Units: K");
          prm.declare_entry ("Hydrothermal cooling reference depth", "6e3",
                             Patterns::Double(0),
                             "Refernce cutoff depth for hydrothermal cooling. Hydrothermal activity occurs "
                             "when the depth is shallower than it. Units: K");
          prm.declare_entry ("Hydrothermal cooling stress smoothing", "100",
                             Patterns::Double(0),
                             "Stress smoothing constant. Units: none");
          prm.declare_entry ("Hydrothermal cooling depth smoothing", "4",
                             Patterns::Double(0),
                             "Depth smoothing constant. Units: none");

        }
        prm.leave_subsection();
      }
      prm.leave_subsection();
    }



    template <int dim>
    void
    ViscoPlastic<dim>::parse_parameters (ParameterHandler &prm)
    {
      // increment by one for background:
      const unsigned int n_fields = this->n_compositional_fields() + 1;

      prm.enter_subsection("Material model");
      {
        prm.enter_subsection ("Visco Plastic");
        {
          // Phase transition parameters
          phase_function.initialize_simulator (this->get_simulator());
          phase_function.parse_parameters (prm);

          std::vector<unsigned int> n_phase_transitions_for_each_composition
          (phase_function.n_phase_transitions_for_each_composition());

          // We require one more entry for density, etc as there are phase transitions
          // (for the low-pressure phase before any transition).
          for (unsigned int &n : n_phase_transitions_for_each_composition)
            n += 1;

          // Equation of state parameters
          equation_of_state.initialize_simulator (this->get_simulator());
          equation_of_state.parse_parameters (prm,
                                              std::make_unique<std::vector<unsigned int>>(n_phase_transitions_for_each_composition));


          thermal_diffusivities = Utilities::possibly_extend_from_1_to_N (Utilities::string_to_double(Utilities::split_string_list(prm.get("Thermal diffusivities"))),
                                                                          n_fields,
                                                                          "Thermal diffusivities");

          define_conductivities = prm.get_bool ("Define thermal conductivities");

          thermal_conductivities = Utilities::possibly_extend_from_1_to_N (Utilities::string_to_double(Utilities::split_string_list(prm.get("Thermal conductivities"))),
                                                                           n_fields,
                                                                           "Thermal conductivities");

<<<<<<< HEAD
          Nusselt_number = prm.get_double("Nusselt number");
          T_cooling = prm.get_double("Hydrothermal cooling reference temperature");
          D_cooling = prm.get_double("Hydrothermal cooling reference depth");
          C_stress = prm.get_double("Hydrothermal cooling stress smoothing");
          C_depth = prm.get_double("Hydrothermal cooling depth smoothing"); 

          rheology = std_cxx14::make_unique<Rheology::ViscoPlastic<dim>>();
=======
          rheology = std::make_unique<Rheology::ViscoPlastic<dim>>();
>>>>>>> 88466f09
          rheology->initialize_simulator (this->get_simulator());
          rheology->parse_parameters(prm, std::make_unique<std::vector<unsigned int>>(n_phase_transitions_for_each_composition));
        }
        prm.leave_subsection();
      }
      prm.leave_subsection();

      // Declare dependencies on solution variables
      this->model_dependence.viscosity = NonlinearDependence::temperature | NonlinearDependence::pressure | NonlinearDependence::strain_rate | NonlinearDependence::compositional_fields;
      this->model_dependence.density = NonlinearDependence::temperature | NonlinearDependence::pressure | NonlinearDependence::compositional_fields;
      this->model_dependence.compressibility = NonlinearDependence::none;
      this->model_dependence.specific_heat = NonlinearDependence::none;
      this->model_dependence.thermal_conductivity = NonlinearDependence::temperature | NonlinearDependence::pressure | NonlinearDependence::strain_rate | NonlinearDependence::compositional_fields;
    }



    template <int dim>
    void
    ViscoPlastic<dim>::create_additional_named_outputs (MaterialModel::MaterialModelOutputs<dim> &out) const
    {
      rheology->create_plastic_outputs(out);

      if (rheology->use_elasticity)
        rheology->elastic_rheology.create_elastic_outputs(out);
    }

  }
}

// explicit instantiations
namespace aspect
{
  namespace MaterialModel
  {
    ASPECT_REGISTER_MATERIAL_MODEL(ViscoPlastic,
                                   "visco plastic",
                                   "An implementation of an incompressible visco(elastic)-plastic rheology "
                                   "with options for selecting dislocation creep, diffusion creep or "
                                   "composite viscous flow laws. Prior to yielding, one may select to "
                                   "modify the viscosity to account for viscoelastic effects. Plasticity "
                                   "limits viscous stresses through a Drucker Prager yield criterion. "
                                   "The implementation of this material model is based heavily on the "
                                   "`DiffusionDislocation' (Bob Myhill), `DruckerPrager' "
                                   "(Anne Glerum), and `Viscoelastic' (John Naliboff) material models. "
                                   "\n\n "
                                   "The viscosity for dislocation or diffusion creep is defined as "
                                   "\\[v = \\frac 12 A^{-\\frac{1}{n}} d^{\\frac{m}{n}} "
                                   "\\dot{\\varepsilon}_{ii}^{\\frac{1-n}{n}} "
                                   "\\exp\\left(\\frac{E + PV}{nRT}\\right)\\] "
                                   "where $A$ is the prefactor, $n$ is the stress exponent, "
                                   "$\\dot{\\varepsilon}_{ii}$ is the square root of the deviatoric "
                                   "strain rate tensor second invariant, $d$ is grain size, "
                                   "$m$ is the grain size exponent, $E$ is activation energy, "
                                   "$V$ is activation volume, $P$ is pressure, $R$ is the gas "
                                   "exponent and $T$ is temperature. "
                                   "This form of the viscosity equation is commonly used in "
                                   "geodynamic simulations. See, for example, Billen and Hirth "
                                   "(2007), G3, 8, Q08012. Significantly, other studies may use "
                                   "slightly different forms of the viscosity equation leading to "
                                   "variations in how specific terms are defined or combined. For "
                                   "example, the grain size exponent should always be positive in "
                                   "the diffusion viscosity equation used here, while other studies "
                                   "place the grain size term in the denominator and invert the sign "
                                   "of the grain size exponent. When examining previous work, one "
                                   "should carefully check how the viscous prefactor and grain size "
                                   "terms are defined. "
                                   "\n\n "
                                   "One may select to use the diffusion ($v_{\\text{diff}}$; $n=1$, $m\neq 0$), "
                                   "dislocation ($v_{\\text{disl}}$, $n>1$, $m=0$) or composite "
                                   "$\\frac{v_{\\text{diff}} v_{\\text{disl}}}{v_{\\text{diff}}+v_{\\text{disl}}}$ equation form. "
                                   "\n\n "
                                   "The diffusion and dislocation prefactors can be weakened with a factor "
                                   "between 0 and 1 according to the total or the viscous strain only. "
                                   "\n\n "
                                   "Viscosity is limited through one of two different `yielding' mechanisms. "
                                   "\n\n"
                                   "The first plasticity mechanism limits viscous stress through a "
                                   "Drucker Prager yield criterion, where the yield stress in 3D is  "
                                   "$\\sigma_y = \\frac{6C\\cos(\\phi) + 2P\\sin(\\phi)} "
                                   "{\\sqrt{3}(3+\\sin(\\phi))}$ "
                                   "and "
                                   "$\\sigma_y = C\\cos(\\phi) + P\\sin(\\phi)$ "
                                   "in 2D. Above, $C$ is cohesion and $\\phi$  is the angle of "
                                   "internal friction.  Note that the 2D form is equivalent to the "
                                   "Mohr Coulomb yield surface.  If $\\phi$ is 0, the yield stress "
                                   "is fixed and equal to the cohesion (Von Mises yield criterion). "
                                   "When the viscous stress ($2v{\\varepsilon}_{ii}$) exceeds "
                                   "the yield stress, the viscosity is rescaled back to the yield "
                                   "surface: $v_{y}=\\sigma_{y}/(2{\\varepsilon}_{ii})$. "
                                   "This form of plasticity is commonly used in geodynamic models. "
                                   "See, for example, Thieulot, C. (2011), PEPI 188, pp. 47-68. "
                                   "\n\n"
                                   "The user has the option to linearly reduce the cohesion and "
                                   "internal friction angle as a function of the finite strain magnitude. "
                                   "The finite strain invariant or full strain tensor is calculated through "
                                   "compositional fields within the material model. This implementation is "
                                   "identical to the compositional field finite strain plugin and cookbook "
                                   "described in the manual (author: Gassmoeller, Dannberg). If the user selects to track "
                                   "the finite strain invariant ($e_{ii}$), a single compositional field tracks "
                                   "the value derived from $e_{ii}^t = (e_{ii})^{(t-1)} + \\dot{e}_{ii}\\; dt$, where $t$ and $t-1$ "
                                   "are the current and prior time steps, $\\dot{e}_{ii}$ is the second invariant of the "
                                   "strain rate tensor and $dt$ is the time step size. In the case of the "
                                   "full strain tensor $F$, the finite strain magnitude is derived from the "
                                   "second invariant of the symmetric stretching tensor $L$, where "
                                   "$L = F [F]^T$. The user must specify a single compositional "
                                   "field for the finite strain invariant or multiple fields (4 in 2D, 9 in 3D) "
                                   "for the finite strain tensor. These field(s) must be the first listed "
                                   "compositional fields in the parameter file. Note that one or more of the finite strain "
                                   "tensor components must be assigned a non-zero value initially. This value can be "
                                   "be quite small (e.g., 1.e-8), but still non-zero. While the option to track and use "
                                   "the full finite strain tensor exists, tracking the associated compositional fields "
                                   "is computationally expensive in 3D. Similarly, the finite strain magnitudes "
                                   "may in fact decrease if the orientation of the deformation field switches "
                                   "through time. Consequently, the ideal solution is track the finite strain "
                                   "invariant (single compositional) field within the material and track "
                                   "the full finite strain tensor through particles."
                                   "When only the second invariant of the strain is tracked, one has the option to "
                                   "track the full strain or only the plastic strain. In the latter case, strain is only tracked "
                                   "in case the material is plastically yielding, i.e. the viscous stress > yield stress. "
                                   "\n\n"
                                   "Viscous stress may also be limited by a non-linear stress limiter "
                                   "that has a form similar to the Peierls creep mechanism. "
                                   "This stress limiter assigns an effective viscosity "
                                   "$\\sigma_{\\text{eff}} = \\frac{\\tau_y}{2\\varepsilon_y} "
                                   "{\\frac{\\varepsilon_{ii}}{\\varepsilon_y}}^{\\frac{1}{n_y}-1}$ "
                                   "Above $\\tau_y$ is a yield stress, $\\varepsilon_y$ is the "
                                   "reference strain rate, $\\varepsilon_{ii}$ is the strain rate "
                                   "and $n_y$ is the stress limiter exponent.  The yield stress, "
                                   "$\\tau_y$, is defined through the Drucker Prager yield criterion "
                                   "formulation. This method of limiting viscous stress has been used "
                                   "in various forms within the geodynamic literature \\cite{chri92,vavv02,cibi13,cibi15}."
                                   "When $n_y$ is 1, it essentially becomes a linear viscosity model, "
                                   "and in the limit $n_y\\rightarrow \\infty$ it converges to the "
                                   "standard viscosity rescaling method (concretely, values $n_y>20$ "
                                   "are large enough)."
                                   "\n\n "
                                   "The visco-plastic rheology described above may also be modified to include "
                                   "viscoelastic deformation, thus producing a viscoelastic plastic constitutive "
                                   "relationship. "
                                   "\n\n "
                                   "The viscoelastic rheology behavior takes into account the elastic shear "
                                   "strength (e.g., shear modulus), while the tensile and volumetric "
                                   "strength (e.g., Young's and bulk modulus) are not considered. The "
                                   "model is incompressible and allows specifying an arbitrary number "
                                   "of compositional fields, where each field represents a different "
                                   "rock type or component of the viscoelastic stress tensor. The stress "
                                   "tensor in 2D and 3D, respectively, contains 3 or 6 components. The "
                                   "compositional fields representing these components must be named "
                                   "and listed in a very specific format, which is designed to minimize "
                                   "mislabeling stress tensor components as distinct 'compositional "
                                   "rock types' (or vice versa). For 2D models, the first three "
                                   "compositional fields must be labeled 'stress\\_xx', 'stress\\_yy' and 'stress\\_xy'. "
                                   "In 3D, the first six compositional fields must be labeled 'stress\\_xx', "
                                   "'stress\\_yy', 'stress\\_zz', 'stress\\_xy', 'stress\\_xz', 'stress\\_yz'. "
                                   "\n\n "
                                   "Combining this viscoelasticity implementation with non-linear viscous flow "
                                   "and plasticity produces a constitutive relationship commonly referred to "
                                   "as partial elastoviscoplastic (e.g., pEVP) in the geodynamics community. "
                                   "While extensively discussed and applied within the geodynamics "
                                   "literature, notable references include: "
                                   "Moresi et al. (2003), J. Comp. Phys., v. 184, p. 476-497. "
                                   "Gerya and Yuen (2007), Phys. Earth. Planet. Inter., v. 163, p. 83-105. "
                                   "Gerya (2010), Introduction to Numerical Geodynamic Modeling. "
                                   "Kaus (2010), Tectonophysics, v. 484, p. 36-47. "
                                   "Choi et al. (2013), J. Geophys. Res., v. 118, p. 2429-2444. "
                                   "Keller et al. (2013), Geophys. J. Int., v. 195, p. 1406-1442. "
                                   "\n\n "
                                   "The overview below directly follows Moresi et al. (2003) eqns. 23-38. "
                                   "However, an important distinction between this material model and "
                                   "the studies above is the use of compositional fields, rather than "
                                   "particles, to track individual components of the viscoelastic stress "
                                   "tensor. The material model will be updated when an option to track "
                                   "and calculate viscoelastic stresses with particles is implemented. "
                                   "\n\n "
                                   "Moresi et al. (2003) begins (eqn. 23) by writing the deviatoric "
                                   "rate of deformation ($\\hat{D}$) as the sum of elastic "
                                   "($\\hat{D_{e}}$) and viscous ($\\hat{D_{v}}$) components: "
                                   "$\\hat{D} = \\hat{D_{e}} + \\hat{D_{v}}$.  "
                                   "These terms further decompose into "
                                   "$\\hat{D_{v}} = \\frac{\\tau}{2\\eta}$ and "
                                   "$\\hat{D_{e}} = \\frac{\\overset{\\nabla}{\\tau}}{2\\mu}$, where "
                                   "$\\tau$ is the viscous deviatoric stress, $\\eta$ is the shear viscosity, "
                                   "$\\mu$ is the shear modulus and $\\overset{\\nabla}{\\tau}$ is the "
                                   "Jaumann corotational stress rate. This later term (eqn. 24) contains the "
                                   "time derivative of the deviatoric stress ($\\dot{\\tau}$) and terms that "
                                   "account for material spin (e.g., rotation) due to advection: "
                                   "$\\overset{\\nabla}{\\tau} = \\dot{\\tau} + {\\tau}W -W\\tau$. "
                                   "Above, $W$ is the material spin tensor (eqn. 25): "
                                   "$W_{ij} = \\frac{1}{2} \\left (\\frac{\\partial V_{i}}{\\partial x_{j}} - "
                                   "\\frac{\\partial V_{j}}{\\partial x_{i}} \\right )$. "
                                   "\n\n "
                                   "If plasticity is included, the deviatoric rate of deformation may be written as: "
                                   "$\\hat{D} = \\hat{D_{e}} + \\hat{D_{v}} + \\hat{D_{p}}$, where $\\hat{D_{p}}$ "
                                   "is the plastic component. $\\hat{D_{p}}$ decomposes to $\\frac{\\tau_{y}}{2\\eta_{y}}$, "
                                   "where $\\tau_{y}$ is the yield stress and $\\eta_{y}$ is the viscosity rescaled "
                                   "to the yield surface. "
                                   "The Jaumann stress-rate can also be approximated using terms from the "
                                   "previous time step ($t$) and current time step ($t + \\Delta t^{e}$): "
                                   "$\\smash[t]{\\overset{\\nabla}{\\tau}}^{t + \\Delta t^{e}} \\approx "
                                   "\\frac{\\tau^{t + \\Delta t^{e} - \\tau^{t}}}{\\Delta t^{e}} - "
                                   "W^{t}\\tau^{t} + \\tau^{t}W^{t}$. "
                                   "In this material model, the size of the time step above ($\\Delta t^{e}$) "
                                   "can be specified as the numerical time step size or an independent fixed time "
                                   "step. If the latter case is selected, the user has an option to apply a "
                                   "stress averaging scheme to account for the differences between the numerical "
                                   "and fixed elastic time step (eqn. 32). If one selects to use a fixed elastic time "
                                   "step throughout the model run, this can still be achieved by using CFL and "
                                   "maximum time step values that restrict the numerical time step to a specific time."
                                   "\n\n "
                                   "The formulation above allows rewriting the total rate of deformation (eqn. 29) as\n "
                                   "$\\tau^{t + \\Delta t^{e}} = \\eta_{eff} \\left ( "
                                   "2\\hat{D}^{t + \\triangle t^{e}} + \\frac{\\tau^{t}}{\\mu \\Delta t^{e}} + "
                                   "\\frac{W^{t}\\tau^{t} - \\tau^{t}W^{t}}{\\mu}  \\right )$. "
                                   "\n\n "
                                   "The effective viscosity (eqn. 28) is a function of the viscosity ($\\eta$), "
                                   "elastic time step size ($\\Delta t^{e}$) and shear relaxation time "
                                   "($ \\alpha = \\frac{\\eta}{\\mu} $): "
                                   "$\\eta_{eff} = \\eta \\frac{\\Delta t^{e}}{\\Delta t^{e} + \\alpha}$ "
                                   "The magnitude of the shear modulus thus controls how much the effective "
                                   "viscosity is reduced relative to the initial viscosity. "
                                   "\n\n "
                                   "Elastic effects are introduced into the governing Stokes equations through "
                                   "an elastic force term (eqn. 30) using stresses from the previous time step: "
                                   "$F^{e,t} = -\\frac{\\eta_{eff}}{\\mu \\Delta t^{e}} \\tau^{t}$. "
                                   "This force term is added onto the right-hand side force vector in the "
                                   "system of equations. "
                                   "\n\n "
                                   "When plastic yielding occurs, the effective viscosity in equation 29 and 30 is the "
                                   "plastic viscosity (equation 36). If the current stress is below the plastic "
                                   "yield stress, the effective viscosity is still as defined in equation 28. "
                                   "During non-linear iterations, we define the current stress prior to yielding "
                                   "(e.g., value compared to yield stress) as "
                                   "$\\tau^{t + \\Delta t^{e}} = \\eta_{eff} \\left ( 2\\hat{D}^{t + \\triangle t^{e}} + "
                                   "\\frac{\\tau^{t}}{\\mu \\Delta t^{e}} \\right ) $"
                                   "\n\n "
                                   "Compositional fields can each be assigned individual values of "
                                   "thermal diffusivity, heat capacity, density, thermal "
                                   "expansivity and rheological parameters. "
                                   "\n\n "
                                   "If more than one compositional field is present at a given "
                                   "point, viscosities are averaged with an arithmetic, geometric "
                                   "harmonic (default) or maximum composition scheme. "
                                   "\n\n "
                                   "The value for the components of this formula and additional "
                                   "parameters are read from the parameter file in subsection "
                                   " 'Material model/Visco Plastic'.")
  }
}<|MERGE_RESOLUTION|>--- conflicted
+++ resolved
@@ -494,17 +494,7 @@
                                                                            n_fields,
                                                                            "Thermal conductivities");
 
-<<<<<<< HEAD
-          Nusselt_number = prm.get_double("Nusselt number");
-          T_cooling = prm.get_double("Hydrothermal cooling reference temperature");
-          D_cooling = prm.get_double("Hydrothermal cooling reference depth");
-          C_stress = prm.get_double("Hydrothermal cooling stress smoothing");
-          C_depth = prm.get_double("Hydrothermal cooling depth smoothing"); 
-
-          rheology = std_cxx14::make_unique<Rheology::ViscoPlastic<dim>>();
-=======
           rheology = std::make_unique<Rheology::ViscoPlastic<dim>>();
->>>>>>> 88466f09
           rheology->initialize_simulator (this->get_simulator());
           rheology->parse_parameters(prm, std::make_unique<std::vector<unsigned int>>(n_phase_transitions_for_each_composition));
         }
