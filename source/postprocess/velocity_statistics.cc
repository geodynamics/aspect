--- conflicted
+++ resolved
@@ -78,38 +78,6 @@
                                                      "Max. velocity (" + units + ")"
                                                     };
 
-<<<<<<< HEAD
-          // also make sure that the other columns filled by this object
-          // all show up with sufficient accuracy and in scientific notation
-          {
-            const char *columns[] = { "RMS velocity (m/year)",
-                                      "Max. velocity (m/year)"
-                                    };
-            for (unsigned int i=0; i<sizeof(columns)/sizeof(columns[0]); ++i)
-              {
-                statistics.set_precision (columns[i], 8);
-                statistics.set_scientific (columns[i], true);
-              }
-          }
-        }
-      else
-        {
-          statistics.add_value ("RMS velocity (m/s)", vrms);
-          statistics.add_value ("Max. velocity (m/s)", global_max_velocity);
-
-          // also make sure that the other columns filled by this object
-          // all show up with sufficient accuracy and in scientific notation
-          {
-            const char *columns[] = { "RMS velocity (m/s)",
-                                      "Max. velocity (m/s)"
-                                    };
-            for (unsigned int i=0; i<sizeof(columns)/sizeof(columns[0]); ++i)
-              {
-                statistics.set_precision (columns[i], 8);
-                statistics.set_scientific (columns[i], true);
-              }
-          }
-=======
       statistics.add_value (column_names[0],
                             vrms * unit_scale_factor);
       statistics.add_value (column_names[1],
@@ -121,7 +89,6 @@
         {
           statistics.set_precision (column, 8);
           statistics.set_scientific (column, true);
->>>>>>> e141c80c
         }
 
       std::ostringstream output;
