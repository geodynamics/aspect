--- conflicted
+++ resolved
@@ -160,66 +160,6 @@
            max_velocity != global_max_vel.end() && min_velocity != global_min_vel.end() && rms != global_rms_vel.end();
            ++max_velocity, ++min_velocity, ++rms, ++index)
         {
-<<<<<<< HEAD
-          if (this->convert_output_to_years() == true)
-            {
-              const std::string name_max = "Maximum velocity magnitude on boundary with indicator "
-                                           + Utilities::int_to_string(p->first)
-                                           + aspect::Utilities::parenthesize_if_nonempty(this->get_geometry_model()
-                                                                                         .translate_id_to_symbol_name (p->first))
-                                           + " (m/yr)";
-              statistics.add_value (name_max, p->second*year_in_seconds);
-              const std::string name_min = "Minimum velocity magnitude on boundary with indicator "
-                                           + Utilities::int_to_string(a->first)
-                                           + aspect::Utilities::parenthesize_if_nonempty(this->get_geometry_model()
-                                                                                         .translate_id_to_symbol_name (a->first))
-                                           + " (m/yr)";
-              statistics.add_value (name_min, a->second*year_in_seconds);
-              const std::string name_rms = "RMS velocity on boundary with indicator "
-                                           + Utilities::int_to_string(rms->first)
-                                           + aspect::Utilities::parenthesize_if_nonempty(this->get_geometry_model()
-                                                                                         .translate_id_to_symbol_name (rms->first))
-                                           + " (m/yr)";
-              statistics.add_value (name_rms, rms->second*year_in_seconds);
-              // also make sure that the other columns filled by this object
-              // all show up with sufficient accuracy and in scientific notation
-              statistics.set_precision (name_max, 8);
-              statistics.set_scientific (name_max, true);
-              statistics.set_precision (name_min, 8);
-              statistics.set_scientific (name_min, true);
-              statistics.set_precision (name_rms, 8);
-              statistics.set_scientific (name_rms, true);
-            }
-          else
-            {
-              const std::string name_max = "Maximum velocity magnitude on boundary with indicator "
-                                           + Utilities::int_to_string(p->first)
-                                           + aspect::Utilities::parenthesize_if_nonempty(this->get_geometry_model()
-                                                                                         .translate_id_to_symbol_name (p->first))
-                                           + " (m/s)";
-              statistics.add_value (name_max, p->second);
-              const std::string name_min = "Minimum velocity magnitude on boundary with indicator "
-                                           + Utilities::int_to_string(a->first)
-                                           + aspect::Utilities::parenthesize_if_nonempty(this->get_geometry_model()
-                                                                                         .translate_id_to_symbol_name (a->first))
-                                           + " (m/s)";
-              statistics.add_value (name_min, a->second);
-              const std::string name_rms = "RMS velocity on boundary with indicator "
-                                           + Utilities::int_to_string(rms->first)
-                                           + aspect::Utilities::parenthesize_if_nonempty(this->get_geometry_model()
-                                                                                         .translate_id_to_symbol_name (rms->first))
-                                           + " (m/s)";
-              statistics.add_value (name_rms, rms->second);
-              // also make sure that the other columns filled by this object
-              // all show up with sufficient accuracy and in scientific notation
-              statistics.set_precision (name_max, 8);
-              statistics.set_scientific (name_max, true);
-              statistics.set_precision (name_min, 8);
-              statistics.set_scientific (name_min, true);
-              statistics.set_precision (name_rms, 8);
-              statistics.set_scientific (name_rms, true);
-            }
-=======
           const std::string name_max = "Maximum velocity magnitude on boundary with indicator "
                                        + Utilities::int_to_string(max_velocity->first)
                                        + aspect::Utilities::parenthesize_if_nonempty(this->get_geometry_model()
@@ -246,7 +186,6 @@
           statistics.set_scientific (name_min, true);
           statistics.set_precision (name_rms, 8);
           statistics.set_scientific (name_rms, true);
->>>>>>> e141c80c
 
           // finally have something for the screen
           screen_text.precision(4);
