/*
  Copyright (C) 2011 - 2019 by the authors of the ASPECT code.

  This file is part of ASPECT.

  ASPECT is free software; you can redistribute it and/or modify
  it under the terms of the GNU General Public License as published by
  the Free Software Foundation; either version 2, or (at your option)
  any later version.

  ASPECT is distributed in the hope that it will be useful,
  but WITHOUT ANY WARRANTY; without even the implied warranty of
  MERCHANTABILITY or FITNESS FOR A PARTICULAR PURPOSE.  See the
  GNU General Public License for more details.

  You should have received a copy of the GNU General Public License
  along with ASPECT; see the file LICENSE.  If not see
  <http://www.gnu.org/licenses/>.
*/
#include <aspect/global.h>
#include <aspect/utilities.h>
#include <aspect/simulator_access.h>

#include <array>
#include <deal.II/base/point.h>

#include <deal.II/base/mpi.h>
#include <deal.II/base/table.h>
#include <deal.II/base/table_indices.h>
#include <deal.II/base/function_lib.h>
#include <deal.II/base/exceptions.h>
#include <deal.II/base/signaling_nan.h>

#if DEAL_II_VERSION_GTE(9,0,0)
#include <deal.II/base/patterns.h>
#else
#include <deal.II/base/parameter_handler.h>
#endif

#include <aspect/geometry_model/box.h>
#include <aspect/geometry_model/spherical_shell.h>
#include <aspect/geometry_model/sphere.h>
#include <aspect/geometry_model/chunk.h>
#include <aspect/geometry_model/initial_topography_model/ascii_data.h>

#include <fstream>
#include <string>
#include <locale>
#include <dirent.h>
#include <sys/stat.h>
#include <errno.h>

#include <boost/math/special_functions/spherical_harmonic.hpp>
#include <boost/lexical_cast.hpp>

namespace aspect
{
  /**
   * A namespace for utility functions that might be used in many different
   * places to prevent code duplication.
   */
  namespace Utilities
  {
    template <typename T>
    Table<2,T>
    parse_input_table (const std::string &input_string,
                       const unsigned int n_rows,
                       const unsigned int n_columns,
                       const std::string &property_name)
    {
      Table<2,T> input_table(n_rows,n_columns);

      const std::vector<std::string> rows = Utilities::possibly_extend_from_1_to_N(Utilities::split_string_list(input_string,';'),
                                                                                   n_rows,
                                                                                   property_name);

      for (unsigned int i=0; i<rows.size(); ++i)
        {
          std::vector<std::string> current_columns = Utilities::possibly_extend_from_1_to_N(Utilities::split_string_list(rows[i]),
                                                     n_columns,
                                                     property_name);

          for (unsigned int j=0; j<current_columns.size(); ++j)
            {
              // get rid of surrounding whitespace
              trim(current_columns[j]);

              input_table[i][j] = boost::lexical_cast<T>(current_columns[j]);
            }
        }

      return input_table;
    }



    std::vector<double> parse_map_to_double_array (const std::string &input_string,
                                                   const std::vector<std::string> &input_field_names,
                                                   const bool has_background_field,
                                                   const std::string &property_name)
    {
      std::vector<std::string> field_names = input_field_names;
      if (has_background_field)
        field_names.insert(field_names.begin(),"background");

      const unsigned int n_fields = field_names.size();
      std::vector<double> return_values(n_fields,std::numeric_limits<double>::quiet_NaN());

      // Parse the string depending on what Pattern we are dealing with
      if (Patterns::Map(Patterns::Anything(),Patterns::Double(),1,n_fields).match(input_string))
        {
          // Split the list by comma delimited components,
          // then by colon delimited field name and value.
          const std::vector<std::string> field_entries = dealii::Utilities::split_string_list(input_string, ',');

          AssertThrow ( (field_entries.size() == n_fields)
                        || (field_entries.size() == 1),
                        ExcMessage ("The number of "
                                    + property_name
                                    + " in the list must equal one of the following values:\n"
                                    "1 (one value for all fields, including background, using the keyword=`all'), \n"
                                    "or " + std::to_string(n_fields) + " (the number of fields, possibly plus 1 if a background field is expected)."));

          // Parse by entry
          for (std::vector<std::string>::const_iterator field_entry = field_entries.begin();
               field_entry != field_entries.end(); ++field_entry)
            {
              // Split each entry into string and value ( <id> : <value>)
              std::vector<std::string> key_and_value = Utilities::split_string_list (*field_entry, ':');

              // Ensure that each entry has the correct form.
              AssertThrow (key_and_value.size() == 2,
                           ExcMessage ("The format for mapped "
                                       + property_name
                                       + "requires that each entry has the "
                                       "form `<id> : <value>' "
                                       ", but the entry <"
                                       + *field_entry
                                       + "> does not appear to follow this pattern."));

              // If there is one entry in the list the keyword "all" must be found.
              if ((field_entries.size() == 1) && (n_fields != 1))
                {
                  AssertThrow (key_and_value[0] == "all",
                               ExcMessage ("There is only one "
                                           + property_name
                                           + " value given. The keyword `all' is "
                                           "expected but is not found. Please"
                                           "check your "
                                           + property_name
                                           + " list."));

                  // Assign all the elements to the "all" value
                  for (unsigned int field_index=0; field_index<n_fields; ++field_index)
                    return_values[field_index] = Utilities::string_to_double(key_and_value[1]);
                }
              // Handle lists of multiple entries
              else
                {
                  // Ensure that the special keyword "all" was not used when multiple entries exist.
                  AssertThrow (key_and_value[0] != "all" || n_fields == 1,
                               ExcMessage ("There are multiple "
                                           + property_name
                                           + " values found, the keyword `all' is not "
                                           "allowed. Please check your "
                                           + property_name
                                           + " list."));

                  // Continue with placing values into the correct positions according to
                  // the order of names passed to this function in the argument list_of_field_names.
                  std::vector<std::string>::iterator field_name
                    = std::find(field_names.begin(),field_names.end(),key_and_value[0]);

                  // Ensure that each non-special keyword found is also contained in
                  // the list of field names, and insert the associated
                  // values to the correct index position.
                  AssertThrow (field_name != field_names.end(),
                               ExcMessage ("The keyword <"
                                           + key_and_value[0]
                                           + "> in "
                                           + property_name
                                           + " does not match any entries "
                                           "from the list of field names"
                                           + ((has_background_field)
                                              ?
                                              " (plus `background' for the background field). "
                                              :
                                              ". ")
                                           + "Check that you have a value for "
                                           "each field id in your list.\n\n"
                                           "One example of where to check this is if "
                                           "Compositional fields are used, "
                                           "then check the id list "
                                           "from `set Names of fields' in the"
                                           "Compositional fields subsection. "
                                           "Alternatively, if `set Names of fields' "
                                           "is not set, the default names are "
                                           "C_1, C_2, ..., C_n."));

                  const unsigned int field_index = std::distance(field_names.begin(),field_name);

                  // Throw an error if this index was already set ...there can be only one
                  AssertThrow (std::isnan(return_values[field_index]) == true,
                               ExcMessage ("The keyword <"
                                           + key_and_value[0]
                                           + "> in "
                                           + property_name
                                           + " is listed multiple times. "
                                           "Check that you have only one value for "
                                           "each field id in your list."
                                           "\n\n"
                                           "One example of where to check this is if "
                                           "Compositional fields are used, "
                                           "then check the id list "
                                           "from `set Names of fields' in the"
                                           "Compositional fields subsection. "
                                           "Alternatively, if `set Names of fields' "
                                           "is not set, the default names are "
                                           "C_1, C_2, ..., C_n."));

                  return_values[field_index] = Utilities::string_to_double(key_and_value[1]);
                }
            }
        }
      else if (Patterns::List(Patterns::Double(),1,n_fields).match(input_string))
        {
          // Handle the format of a comma separated list of doubles, with no keywords
          return_values = possibly_extend_from_1_to_N (dealii::Utilities::string_to_double(dealii::Utilities::split_string_list(input_string)),
                                                       n_fields,
                                                       property_name);
        }
      else
        {
          // No Patterns matches were found!
          AssertThrow (false,
                       ExcMessage ("The required format for field <"
                                   + property_name
                                   + "> was not found. Specify a comma separated "
                                   "list of `<double>' or `<id> : <double>'."));
        }
      return return_values;
    }



    /**
     * Split the set of DoFs (typically locally owned or relevant) in @p whole_set into blocks
     * given by the @p dofs_per_block structure.
     */
    void split_by_block (const std::vector<types::global_dof_index> &dofs_per_block,
                         const IndexSet &whole_set,
                         std::vector<IndexSet> &partitioned)
    {
      const unsigned int n_blocks = dofs_per_block.size();
      partitioned.clear();

      partitioned.resize(n_blocks);
      types::global_dof_index start = 0;
      for (unsigned int i=0; i<n_blocks; ++i)
        {
          partitioned[i] = whole_set.get_view(start, start + dofs_per_block[i]);
          start += dofs_per_block[i];
        }
    }

    template <int dim>
    std::vector<std::string>
    expand_dimensional_variable_names (const std::vector<std::string> &var_declarations)
    {
      std::string dim_names[3] = {"x", "y", "z"};
      char fn_split = '(', fn_end = ')';
      std::vector<std::string> var_name_list;

      for (std::vector<std::string>::const_iterator var_decl_iterator = var_declarations.begin();
           var_decl_iterator != var_declarations.end();
           ++var_decl_iterator)
        {
          const std::string &var_decl = *var_decl_iterator;
          if (var_decl.find(fn_split) != std::string::npos && var_decl[var_decl.length()-1]==fn_end)
            {
              const std::string fn_name = var_decl.substr(0, var_decl.find(fn_split));

              // Cannot be const because will be manipulated to strip whitespace
              std::string var_name = var_decl.substr(var_decl.find(fn_split)+1, var_decl.length()-2-var_decl.find(fn_split));
              while ((var_name.length() != 0) && (var_name[0] == ' '))
                var_name.erase(0, 1);
              while ((var_name.length() != 0) && (var_name[var_name.length()-1] == ' '))
                var_name.erase(var_name.length()-1, 1);
              if (fn_name == "vector")
                {
                  for (int i=0; i<dim; ++i)
                    var_name_list.push_back(var_name+"_"+dim_names[i]);
                }
              else if (fn_name == "tensor")
                {
                  for (int i=0; i<dim; ++i)
                    for (int j=0; j< dim; ++j)
                      var_name_list.push_back(var_name+"_"+dim_names[i]+dim_names[j]);
                }
              else
                {
                  var_name_list.push_back(var_decl);
                }
            }
          else
            {
              var_name_list.push_back(var_decl);
            }
        }
      return var_name_list;
    }


    /**
    * This is an internal deal.II function stolen from dof_tools.cc
    *
    * Return an array that for each dof on the reference cell lists the
    * corresponding vector component.
    */
    template <int dim, int spacedim>
    std::vector<unsigned char>
    get_local_component_association (const FiniteElement<dim,spacedim>  &fe,
                                     const ComponentMask        & /*component_mask*/)
    {
      const unsigned char invalid = static_cast<unsigned char>(-1);
      std::vector<unsigned char> local_component_association (fe.dofs_per_cell, invalid);

      // compute the component each local dof belongs to.
      // if the shape function is primitive, then this
      // is simple and we can just associate it with
      // what system_to_component_index gives us
      for (unsigned int i=0; i<fe.dofs_per_cell; ++i)
        {
          // see the deal.II version if we ever need non-primitive FEs.
          Assert (fe.is_primitive(i), ExcNotImplemented());
          local_component_association[i] =
            fe.system_to_component_index(i).first;
        }

      Assert (std::find (local_component_association.begin(),
                         local_component_association.end(),
                         invalid)
              ==
              local_component_association.end(),
              ExcInternalError());

      return local_component_association;
    }


    template <int dim>
    IndexSet extract_locally_active_dofs_with_component(const DoFHandler<dim> &dof_handler,
                                                        const ComponentMask &component_mask)
    {
      std::vector<unsigned char> local_asoc =
        get_local_component_association (dof_handler.get_fe(),
                                         ComponentMask(dof_handler.get_fe().n_components(), true));

      IndexSet ret(dof_handler.n_dofs());

      unsigned int dofs_per_cell = dof_handler.get_fe().dofs_per_cell;
      std::vector<types::global_dof_index> indices(dofs_per_cell);
      for (typename DoFHandler<dim>::active_cell_iterator cell=dof_handler.begin_active();
           cell!=dof_handler.end(); ++cell)
        if (cell->is_locally_owned())
          {
            cell->get_dof_indices(indices);
            for (unsigned int i=0; i<dofs_per_cell; ++i)
              if (component_mask[local_asoc[i]])
                ret.add_index(indices[i]);
          }

      return ret;
    }



    namespace Coordinates
    {

      template <int dim>
      std::array<double,dim>
      WGS84_coordinates(const Point<dim> &position)
      {
        std::array<double,dim> ecoord;

        // Define WGS84 ellipsoid constants.
        const double radius = 6378137.;
        const double ellipticity = 8.1819190842622e-2;
        const double b = std::sqrt(radius * radius
                                   * (1 - ellipticity * ellipticity));
        const double ep = std::sqrt((radius * radius - b * b) / (b * b));
        const double p = std::sqrt(position(0) * position(0) + position(1) * position(1));
        const double th = std::atan2(radius * position(2), b * p);
        ecoord[2] = std::atan2((position(2) + ep * ep * b * std::sin(th)
                                * std::sin(th) * std::sin(th)),
                               (p - (ellipticity * ellipticity * radius * (std::cos(th)
                                                                           * std::cos(th) * std::cos(th)))))
                    * (180. / numbers::PI);

        if (dim == 3)
          {
            ecoord[1] = std::atan2(position(1), position(0))
                        * (180. / numbers::PI);

            /* Set all longitudes between [0,360]. */
            if (ecoord[1] < 0.)
              ecoord[1] += 360.;
            else if (ecoord[1] > 360.)
              ecoord[1] -= 360.;
          }
        else
          ecoord[1] = 0.0;


        ecoord[0] = radius/std::sqrt(1- ellipticity * ellipticity
                                     * std::sin(numbers::PI * ecoord[2]/180)
                                     * std::sin(numbers::PI * ecoord[2]/180));
        return ecoord;
      }

      template <int dim>
      std::array<double,dim>
      cartesian_to_spherical_coordinates(const Point<dim> &position)
      {
        std::array<double,dim> scoord;

        scoord[0] = position.norm(); // R
        scoord[1] = std::atan2(position(1),position(0)); // Phi
        if (scoord[1] < 0.0)
          scoord[1] += 2.0*numbers::PI; // correct phi to [0,2*pi]
        if (dim==3)
          {
            if (scoord[0] > std::numeric_limits<double>::min())
              scoord[2] = std::acos(position(2)/scoord[0]);
            else
              scoord[2] = 0.0;
          }
        return scoord;
      }

      template <int dim>
      Point<dim>
      spherical_to_cartesian_coordinates(const std::array<double,dim> &scoord)
      {
        Point<dim> ccoord;

        switch (dim)
          {
            case 2:
            {
              ccoord[0] = scoord[0] * std::cos(scoord[1]); // X
              ccoord[1] = scoord[0] * std::sin(scoord[1]); // Y
              break;
            }
            case 3:
            {
              ccoord[0] = scoord[0] * std::sin(scoord[2]) * std::cos(scoord[1]); // X
              ccoord[1] = scoord[0] * std::sin(scoord[2]) * std::sin(scoord[1]); // Y
              ccoord[2] = scoord[0] * std::cos(scoord[2]); // Z
              break;
            }
            default:
              Assert (false, ExcNotImplemented());
              break;
          }

        return ccoord;
      }

      template <int dim>
      std::array<double,3>
      cartesian_to_ellipsoidal_coordinates(const Point<3> &x,
                                           const double semi_major_axis_a,
                                           const double eccentricity)
      {
        const double R    = semi_major_axis_a;
        const double b      = std::sqrt(R * R * (1 - eccentricity * eccentricity));
        const double ep     = std::sqrt((R * R - b * b) / (b * b));
        const double p      = std::sqrt(x(0) * x(0) + x(1) * x(1));
        const double th     = std::atan2(R * x(2), b * p);
        const double phi    = std::atan2(x(1), x(0));
        const double theta  = std::atan2(x(2) + ep * ep * b * std::pow(std::sin(th),3),
                                         (p - (eccentricity * eccentricity * R  * std::pow(std::cos(th),3))));
        const double R_bar = R / (std::sqrt(1 - eccentricity * eccentricity * std::sin(theta) * std::sin(theta)));
        const double R_plus_d = p / std::cos(theta);

        std::array<double,3> phi_theta_d;
        phi_theta_d[0] = phi;

        phi_theta_d[1] = theta;
        phi_theta_d[2] = R_plus_d - R_bar;
        return phi_theta_d;
      }

      template <int dim>
      Point<3>
      ellipsoidal_to_cartesian_coordinates(const std::array<double,3> &phi_theta_d,
                                           const double semi_major_axis_a,
                                           const double eccentricity)
      {
        const double phi   = phi_theta_d[0];
        const double theta = phi_theta_d[1];
        const double d     = phi_theta_d[2];

        const double R_bar = semi_major_axis_a / std::sqrt(1 - (eccentricity * eccentricity *
                                                                std::sin(theta) * std::sin(theta)));

        return Point<3> ((R_bar + d) * std::cos(phi) * std::cos(theta),
                         (R_bar + d) * std::sin(phi) * std::cos(theta),
                         ((1 - eccentricity * eccentricity) * R_bar + d) * std::sin(theta));

      }


      template <int dim>
      Tensor<1, dim>
      spherical_to_cartesian_vector(const Tensor<1, dim> &spherical_vector,
                                    const Point<dim> &position)
      {
        Tensor<1, dim> cartesian_vector;

        const std::array<double, dim> r_phi_theta = cartesian_to_spherical_coordinates(position);

        switch (dim)
          {
            case 2:
            {
              const double phi = r_phi_theta[1];

              const double u_r   = spherical_vector[0];
              const double u_phi = spherical_vector[1];

              cartesian_vector[0] = std::cos(phi)*u_r
                                    - std::sin(phi)*u_phi; // X
              cartesian_vector[1] = std::sin(phi)*u_r
                                    + std::cos(phi)*u_phi; // Y

              break;
            }
            case 3:
            {
              const double phi   = r_phi_theta[1];
              const double theta = r_phi_theta[2];

              const double u_r     = spherical_vector[0];
              const double u_phi   = spherical_vector[1];
              const double u_theta = spherical_vector[2];

              cartesian_vector[0] = std::cos(phi)*std::sin(theta)*u_r
                                    - std::sin(phi)*u_phi
                                    + std::cos(phi)*std::cos(theta)*u_theta; // X
              cartesian_vector[1] = std::sin(phi)*std::sin(theta)*u_r
                                    + std::cos(phi)*u_phi
                                    + std::sin(phi)*std::cos(theta)*u_theta; // Y
              cartesian_vector[2] = std::cos(theta)*u_r
                                    - std::sin(theta)*u_theta; // Z
              break;
            }

            default:
              Assert (false, ExcNotImplemented());
              break;
          }

        return cartesian_vector;
      }



      CoordinateSystem
      string_to_coordinate_system(const std::string &coordinate_system)
      {
        if (coordinate_system == "cartesian")
          return cartesian;
        else if (coordinate_system == "spherical")
          return spherical;
        else if (coordinate_system == "depth")
          return Coordinates::depth;
        else
          AssertThrow(false, ExcNotImplemented());

        return Coordinates::invalid;
      }


    }

    template <int dim>
    bool
    polygon_contains_point(const std::vector<Point<2> > &point_list,
                           const dealii::Point<2> &point)
    {
      /**
       * This code has been based on http://geomalgorithms.com/a03-_inclusion.html,
       * and therefore requires the following copyright notice:
       *
       * Copyright 2000 softSurfer, 2012 Dan Sunday
       * This code may be freely used and modified for any purpose
       * providing that this copyright notice is included with it.
       * SoftSurfer makes no warranty for this code, and cannot be held
       * liable for any real or imagined damage resulting from its use.
       * Users of this code must verify correctness for their application.
       *
       * The main functional difference between the original code and this
       * code is that all the boundaries are considered to be inside the
       * polygon. One should of course realize that with floating point
       * arithmetic no guarantees can be made for the borders, but for
       * exact arithmetic this algorithm would work (also see polygon
       * in point test).
       */
      int pointNo = point_list.size();
      int    wn = 0;    // the  winding number counter
      int   j=pointNo-1;

      // loop through all edges of the polygon
      for (int i=0; i<pointNo; i++)
        {
          // edge from V[i] to  V[i+1]
          if (point_list[j][1] <= point[1])
            {
              // start y <= P.y
              if (point_list[i][1] >= point[1])      // an upward crossing
                {
                  const double is_left = (point_list[i][0] - point_list[j][0]) * (point[1] - point_list[j][1])
                                         - (point[0] -  point_list[j][0]) * (point_list[i][1] - point_list[j][1]);

                  if ( is_left > 0 && point_list[i][1] > point[1])
                    {
                      // P left of  edge
                      ++wn;            // have  a valid up intersect
                    }
                  else if ( is_left == 0)
                    {
                      // The point is exactly on the infinite line.
                      // determine if it is on the segment
                      const double dot_product = (point - point_list[j])*(point_list[i] - point_list[j]);

                      if (dot_product >= 0)
                        {
                          const double squaredlength = (point_list[i] - point_list[j]).norm_square();

                          if (dot_product <= squaredlength)
                            {
                              return true;
                            }
                        }
                    }
                }
            }
          else
            {
              // start y > P.y (no test needed)
              if (point_list[i][1]  <= point[1])     // a downward crossing
                {
                  const double is_left = (point_list[i][0] - point_list[j][0]) * (point[1] - point_list[j][1])
                                         - (point[0] -  point_list[j][0]) * (point_list[i][1] - point_list[j][1]);

                  if ( is_left < 0)
                    {
                      // P right of  edge
                      --wn;            // have  a valid down intersect
                    }
                  else if ( is_left == 0)
                    {
                      // This code is to make sure that the boundaries are included in the polygon.
                      // The point is exactly on the infinite line.
                      // determine if it is on the segment
                      const double dot_product = (point - point_list[j])*(point_list[i] - point_list[j]);

                      if (dot_product >= 0)
                        {
                          const double squaredlength = (point_list[i] - point_list[j]).norm_square();

                          if (dot_product <= squaredlength)
                            {
                              return true;
                            }
                        }
                    }
                }
            }
          j=i;
        }

      return (wn != 0);
    }

    template <int dim>
    double
    signed_distance_to_polygon(const std::vector<Point<2> > &point_list,
                               const dealii::Point<2> &point)
    {
      // If the point lies outside polygon, we give it a negative sign,
      // inside a positive sign.
      const double sign = polygon_contains_point<dim>(point_list, point) ? 1.0 : -1.0;

      /**
       * This code is based on http://geomalgorithms.com/a02-_lines.html#Distance-to-Infinite-Line,
       * and therefore requires the following copyright notice:
       *
       * Copyright 2000 softSurfer, 2012 Dan Sunday
       * This code may be freely used and modified for any purpose
       * providing that this copyright notice is included with it.
       * SoftSurfer makes no warranty for this code, and cannot be held
       * liable for any real or imagined damage resulting from its use.
       * Users of this code must verify correctness for their application.
       *
       */

      const unsigned int n_poly_points = point_list.size();
      AssertThrow(n_poly_points >= 3, ExcMessage("Not enough polygon points were specified."));

      // Initialize a vector of distances for each point of the polygon with a very large distance
      std::vector<double> distances(n_poly_points, 1e23);

      // Create another polygon but with all points shifted 1 position to the right
      std::vector<Point<2> > shifted_point_list(n_poly_points);
      shifted_point_list[0] = point_list[n_poly_points-1];

      for (unsigned int i = 0; i < n_poly_points-1; ++i)
        shifted_point_list[i+1] = point_list[i];

      for (unsigned int i = 0; i < n_poly_points; ++i)
        {
          const std::array<Point<2>,2 > list = {{point_list[i], shifted_point_list[i]}};
          distances[i] = distance_to_line(list, point);
        }

      // Return the minimum of the distances of the point to all polygon segments
      return *std::min_element(distances.begin(),distances.end()) * sign;
    }

    double
    distance_to_line(const std::array<dealii::Point<2>,2 > &point_list,
                     const dealii::Point<2> &point)
    {

      /**
       * This code is based on http://geomalgorithms.com/a02-_lines.html#Distance-to-Infinite-Line,
       * and therefore requires the following copyright notice:
       *
       * Copyright 2000 softSurfer, 2012 Dan Sunday
       * This code may be freely used and modified for any purpose
       * providing that this copyright notice is included with it.
       * SoftSurfer makes no warranty for this code, and cannot be held
       * liable for any real or imagined damage resulting from its use.
       * Users of this code must verify correctness for their application.
       *
       */

      const unsigned int n_poly_points = point_list.size();
      AssertThrow(n_poly_points == 2, ExcMessage("A list of points for a line segment should consist of 2 points."));

      // Create vector along the polygon line segment P0 to P1
      const Tensor<1,2> vector_segment = point_list[1] - point_list[0];
      // Create vector from point P to the second segment point
      const Tensor<1,2> vector_point_segment = point - point_list[0];

      // Compute dot products to get angles
      const double c1 = vector_point_segment * vector_segment;

      // Point P's perpendicular base line lies outside segment, before P0.
      // Return distance between points P and P0.
      if (c1 <= 0.0)
        return (Tensor<1,2> (point_list[0] - point)).norm();

      const double c2 = vector_segment * vector_segment;

      // Point P's perpendicular base line lies outside segment, after P1.
      // Return distance between points P and P1.
      if (c2 <= c1)
        return (Tensor<1,2> (point_list[1] - point)).norm();

      // Point P's perpendicular base line lies on the line segment.
      // Return distance between point P and the base point.
      const Point<2> point_on_segment = point_list[0] + (c1/c2) * vector_segment;
      return (Tensor<1,2> (point - point_on_segment)).norm();
    }

    template <int dim>
    std::array<Tensor<1,dim>,dim-1>
    orthogonal_vectors (const Tensor<1,dim> &v)
    {
      Assert (v.norm() > 0,
              ExcMessage ("This function can not be called with a zero "
                          "input vector."));

      std::array<Tensor<1,dim>,dim-1> return_value;
      switch (dim)
        {
          case 2:
          {
            // create a direction by swapping the two coordinates and
            // flipping one sign; this is orthogonal to 'v' and has
            // the same length already
            return_value[0][0] = v[1];
            return_value[0][1] = -v[0];
            break;
          }

          case 3:
          {
            // In 3d, we can get two other vectors in a 3-step procedure:
            // - compute a 'w' that is definitely not collinear with 'v'
            // - compute the first direction as u[1] = v \times w,
            //   normalize it
            // - compute the second direction as u[2] = v \times u[1],
            //   normalize it
            //
            // For the first step, use a procedure suggested by Luca Heltai:
            // Set d to the index of the largest component of v. Make a vector
            // with this component equal to zero, and with the other two
            // equal to the norm of the point. Call this 'w'.
            unsigned int max_component = 0;
            for (unsigned int d=1; d<dim; ++d)
              if (std::fabs(v[d]) > std::fabs(v[max_component]))
                max_component = d;
            Tensor<1,dim> w = v;
            w[max_component] = 0;
            for (unsigned int d=1; d<dim; ++d)
              if (d != max_component)
                w[d] = v.norm();

            return_value[0] = cross_product_3d(v, w);
            return_value[0] *= v.norm() / return_value[0].norm();

            return_value[1] = cross_product_3d(v, return_value[0]);
            return_value[1] *= v.norm() / return_value[1].norm();

            break;
          }

          default:
            Assert (false, ExcNotImplemented());
        }

      return return_value;
    }


    std::pair<double,double> real_spherical_harmonic( const unsigned int l,
                                                      const unsigned int m,
                                                      const double theta,
                                                      const double phi)
    {
      const double sqrt_2 = numbers::SQRT2;
      const std::complex<double> sph_harm_val = boost::math::spherical_harmonic( l, m, theta, phi );
      if ( m == 0 )
        return std::make_pair( sph_harm_val.real(), 0.0 );
      else
        return std::make_pair( sqrt_2 * sph_harm_val.real(), sqrt_2 * sph_harm_val.imag() );
    }


    bool
    fexists(const std::string &filename)
    {
      std::ifstream ifile(filename.c_str());

      // return whether construction of the input file has succeeded;
      // success requires the file to exist and to be readable
      return static_cast<bool>(ifile);
    }



    std::string
    read_and_distribute_file_content(const std::string &filename,
                                     const MPI_Comm &comm)
    {
      std::string data_string;

      if (Utilities::MPI::this_mpi_process(comm) == 0)
        {
          // set file size to an invalid size (signaling an error if we can not read it)
          unsigned int filesize = numbers::invalid_unsigned_int;

          std::ifstream filestream(filename.c_str());

          if (!filestream)
            {
              // broadcast failure state, then throw
              MPI_Bcast(&filesize,1,MPI_UNSIGNED,0,comm);
              AssertThrow (false,
                           ExcMessage (std::string("Could not open file <") + filename + ">."));
              return data_string; // never reached
            }

          // Read data from disk
          std::stringstream datastream;
          filestream >> datastream.rdbuf();

          if (!filestream.eof())
            {
              // broadcast failure state, then throw
              MPI_Bcast(&filesize,1,MPI_UNSIGNED,0,comm);
              AssertThrow (false,
                           ExcMessage (std::string("Reading of file ") + filename + " finished " +
                                       "before the end of file was reached. Is the file corrupted or"
                                       "too large for the input buffer?"));
              return data_string; // never reached
            }

          data_string = datastream.str();
          filesize = data_string.size();

          // Distribute data_size and data across processes
          MPI_Bcast(&filesize,1,MPI_UNSIGNED,0,comm);
          MPI_Bcast(&data_string[0],filesize,MPI_CHAR,0,comm);
        }
      else
        {
          // Prepare for receiving data
          unsigned int filesize;
          MPI_Bcast(&filesize,1,MPI_UNSIGNED,0,comm);
          if (filesize == numbers::invalid_unsigned_int)
            throw QuietException();

          data_string.resize(filesize);

          // Receive and store data
          MPI_Bcast(&data_string[0],filesize,MPI_CHAR,0,comm);
        }

      return data_string;
    }

    int
    mkdirp(std::string pathname,const mode_t mode)
    {
      // force trailing / so we can handle everything in loop
      if (pathname[pathname.size()-1] != '/')
        {
          pathname += '/';
        }

      size_t pre = 0;
      size_t pos;

      while ((pos = pathname.find_first_of('/',pre)) != std::string::npos)
        {
          const std::string subdir = pathname.substr(0,pos++);
          pre = pos;

          // if leading '/', first string is 0 length
          if (subdir.size() == 0)
            continue;

          int mkdir_return_value;
          if ((mkdir_return_value = mkdir(subdir.c_str(),mode)) && (errno != EEXIST))
            return mkdir_return_value;

        }

      return 0;
    }

    void create_directory(const std::string &pathname,
                          const MPI_Comm &comm,
                          bool silent)
    {
      // verify that the output directory actually exists. if it doesn't, create
      // it on processor zero
      int error;

      if ((Utilities::MPI::this_mpi_process(comm) == 0))
        {
          DIR *output_directory = opendir(pathname.c_str());
          if (output_directory == nullptr)
            {
              if (!silent)
                std::cout << "\n"
                          << "-----------------------------------------------------------------------------\n"
                          << "The output directory <" << pathname
                          << "> provided in the input file appears not to exist.\n"
                          << "ASPECT will create it for you.\n"
                          << "-----------------------------------------------------------------------------\n\n"
                          << std::endl;

              error = Utilities::mkdirp(pathname, S_IRWXU | S_IRGRP | S_IXGRP | S_IROTH | S_IXOTH);

            }
          else
            {
              error = closedir(output_directory);
            }
          // Broadcast error code
          MPI_Bcast (&error, 1, MPI_INT, 0, comm);
          AssertThrow (error == 0,
                       ExcMessage (std::string("Can't create the output directory at <") + pathname + ">"));
        }
      else
        {
          // Wait to receive error code, and throw QuietException if directory
          // creation has failed
          MPI_Bcast (&error, 1, MPI_INT, 0, comm);
          if (error!=0)
            throw aspect::QuietException();
        }
    }

// tk does the cubic spline interpolation that can be used between different spherical layers in the mantle.
// This interpolation is based on the script spline.h, which was downloaded from
// http://kluge.in-chemnitz.de/opensource/spline/spline.h   //
// copyright (C) 2011, 2014 Tino Kluge (ttk448 at gmail.com)
    namespace tk
    {
      /**
       * Band matrix solver for a banded, square matrix of size @p dim. Used
       * by spline interpolation in tk::spline.
       */
      class band_matrix
      {
        public:
          /**
           * Constructor, see resize()
           */
          band_matrix(int dim, int n_u, int n_l);
          /**
           * Resize to a @p dim by @dim matrix with given number
           * of off-diagonals.
           */
          void resize(int dim, int n_u, int n_l);

          /**
           * Return the dimension of the matrix
           */
          int dim() const;

          /**
           * Number of off-diagonals above.
           */
          int num_upper() const
          {
            return m_upper.size()-1;
          }

          /**
           * Number of off-diagonals below.
           */
          int num_lower() const
          {
            return m_lower.size()-1;
          }

          /**
           * Writeable access to element A(i,j), indices going from
           * i=0,...,dim()-1
           */
          double &operator () (int i, int j);
          /**
           * Read-only access
           */
          double operator () (int i, int j) const;

          /**
           * second diagonal (used in LU decomposition), saved in m_lower[0]
           */
          double &saved_diag(int i);

          /**
           * second diagonal (used in LU decomposition), saved in m_lower[0]
           */
          double saved_diag(int i) const;

          /**
           * LU-Decomposition of a band matrix
           */
          void lu_decompose();

          /**
           * solves Ux=y
           */
          std::vector<double> r_solve(const std::vector<double> &b) const;

          /**
           * solves Ly=b
           */
          std::vector<double> l_solve(const std::vector<double> &b) const;

          /**
           * Solve Ax=b and builds LU decomposition using lu_decompose()
           * if @p is_lu_decomposed is false.
           */
          std::vector<double> lu_solve(const std::vector<double> &b,
                                       bool is_lu_decomposed=false);
        private:
          /**
           * diagonal and off-diagonals above
           */
          std::vector< std::vector<double> > m_upper;
          /**
           * diagonals below the diagonal
           */
          std::vector< std::vector<double> > m_lower;
      };

      band_matrix::band_matrix(int dim, int n_u, int n_l)
      {
        resize(dim, n_u, n_l);
      }

      void band_matrix::resize(int dim, int n_u, int n_l)
      {
        assert(dim > 0);
        assert(n_u >= 0);
        assert(n_l >= 0);
        m_upper.resize(n_u+1);
        m_lower.resize(n_l+1);
        for (size_t i=0; i<m_upper.size(); i++)
          {
            m_upper[i].resize(dim);
          }
        for (size_t i=0; i<m_lower.size(); i++)
          {
            m_lower[i].resize(dim);
          }
      }

      int band_matrix::dim() const
      {
        if (m_upper.size()>0)
          {
            return m_upper[0].size();
          }
        else
          {
            return 0;
          }
      }

      double &band_matrix::operator () (int i, int j)
      {
        int k = j - i;       // what band is the entry
        assert( (i >= 0) && (i<dim()) && (j >= 0) && (j < dim()) );
        assert( (-num_lower() <= k) && (k <= num_upper()) );
        // k=0 -> diagonal, k<0 lower left part, k>0 upper right part
        if (k >= 0)
          return m_upper[k][i];
        else
          return m_lower[-k][i];
      }

      double band_matrix::operator () (int i, int j) const
      {
        int k=j-i;       // what band is the entry
        assert( (i >= 0) && (i < dim()) && (j >= 0) && (j < dim()) );
        assert( (-num_lower() <= k) && (k <= num_upper()) );
        // k=0 -> diagonal, k<0 lower left part, k>0 upper right part
        if (k >= 0)
          return m_upper[k][i];
        else
          return m_lower[-k][i];
      }

      double band_matrix::saved_diag(int i) const
      {
        assert( (i >= 0) && (i < dim()) );
        return m_lower[0][i];
      }

      double &band_matrix::saved_diag(int i)
      {
        assert( (i >= 0) && (i < dim()) );
        return m_lower[0][i];
      }

      void band_matrix::lu_decompose()
      {
        int i_max,j_max;
        int j_min;
        double x;

        // preconditioning
        // normalize column i so that a_ii=1
        for (int i = 0; i < this->dim(); i++)
          {
            assert(this->operator()(i,i) != 0.0);
            this->saved_diag(i) = 1.0/this->operator()(i,i);
            j_min = std::max(0,i-this->num_lower());
            j_max = std::min(this->dim()-1,i+this->num_upper());
            for (int j = j_min; j <= j_max; j++)
              {
                this->operator()(i,j) *= this->saved_diag(i);
              }
            this->operator()(i,i) = 1.0;          // prevents rounding errors
          }

        // Gauss LR-Decomposition
        for (int k = 0; k < this->dim(); k++)
          {
            i_max = std::min(this->dim()-1,k+this->num_lower());  // num_lower not a mistake!
            for (int i = k+1; i <= i_max; i++)
              {
                assert(this->operator()(k,k) != 0.0);
                x = -this->operator()(i,k)/this->operator()(k,k);
                this->operator()(i,k) = -x;                         // assembly part of L
                j_max = std::min(this->dim()-1, k + this->num_upper());
                for (int j = k+1; j <= j_max; j++)
                  {
                    // assembly part of R
                    this->operator()(i,j) = this->operator()(i,j)+x*this->operator()(k,j);
                  }
              }
          }
      }

      std::vector<double> band_matrix::l_solve(const std::vector<double> &b) const
      {
        assert( this->dim() == static_cast<int>(b.size()) );
        std::vector<double> x(this->dim());
        int j_start;
        double sum;
        for (int i = 0; i < this->dim(); i++)
          {
            sum = 0;
            j_start = std::max(0,i-this->num_lower());
            for (int j = j_start; j < i; j++) sum += this->operator()(i,j)*x[j];
            x[i] = (b[i]*this->saved_diag(i)) - sum;
          }
        return x;
      }


      std::vector<double> band_matrix::r_solve(const std::vector<double> &b) const
      {
        assert( this->dim() == static_cast<int>(b.size()) );
        std::vector<double> x(this->dim());
        int j_stop;
        double sum;
        for (int i = this->dim()-1; i >= 0; i--)
          {
            sum = 0;
            j_stop = std::min(this->dim()-1, i + this->num_upper());
            for (int j = i+1; j <= j_stop; j++) sum += this->operator()(i,j)*x[j];
            x[i] = (b[i] - sum) / this->operator()(i,i);
          }
        return x;
      }

      std::vector<double> band_matrix::lu_solve(const std::vector<double> &b,
                                                bool is_lu_decomposed)
      {
        assert( this->dim() == static_cast<int>(b.size()) );
        std::vector<double>  x,y;
        // TODO: this is completely unsafe because you rely on the user
        // if the function is called more than once.
        if (is_lu_decomposed == false)
          {
            this->lu_decompose();
          }
        y = this->l_solve(b);
        x = this->r_solve(y);
        return x;
      }


      void spline::set_points(const std::vector<double> &x,
                              const std::vector<double> &y,
                              bool cubic_spline,
                              bool monotone_spline)
      {
        assert(x.size() == y.size());
        m_x = x;
        m_y = y;
        const unsigned int n = x.size();
        for (unsigned int i = 0; i < n-1; i++)
          {
            assert(m_x[i] < m_x[i+1]);
          }

        if (cubic_spline == true)  // cubic spline interpolation
          {
            if (monotone_spline == true)
              {
                /**
                 * This monotone spline algorithm is based on the javascript version
                 * at https://en.wikipedia.org/wiki/Monotone_cubic_interpolation. The
                 * parameters from this algorithm prevent overshooting in the
                 * interpolation spline.
                 */
                std::vector<double> dys(n-1), dxs(n-1), ms(n-1);
                for (unsigned int i=0; i < n-1; i++)
                  {
                    dxs[i] = x[i+1]-x[i];
                    dys[i] = y[i+1]-y[i];
                    ms[i] = dys[i]/dxs[i];
                  }

                // get m_a parameter
                m_c.resize(n);
                m_c[0] = 0;

                for (unsigned int i = 0; i < n-2; i++)
                  {
                    const double m0 = ms[i];
                    const double m1 = ms[i+1];

                    if (m0 * m1 <= 0)
                      {
                        m_c[i+1] = 0;
                      }
                    else
                      {
                        const double dx0 = dxs[i];
                        const double dx1 = dxs[i+1];
                        const double common = dx0 + dx1;
                        m_c[i+1] = 3*common/((common + dx0)/m0 + (common + dx1)/m1);
                      }
                  }
                m_c[n-1] = ms[n-2];

                // Get b and c coefficients
                m_a.resize(n);
                m_b.resize(n);
                for (unsigned int i = 0; i < m_c.size()-1; i++)
                  {
                    const double c1 = m_c[i];
                    const double m0 = ms[i];

                    const double invDx = 1/dxs[i];
                    const double common0 = c1 + m_c[i+1] - m0 - m0;
                    m_b[i] = (m0 - c1 - common0) * invDx;
                    m_a[i] = common0 * invDx * invDx;
                  }
              }
            else
              {
                // setting up the matrix and right hand side of the equation system
                // for the parameters b[]
                band_matrix A(n,1,1);
                std::vector<double>  rhs(n);
                for (unsigned int i = 1; i<n-1; i++)
                  {
                    A(i,i-1) = 1.0/3.0*(x[i]-x[i-1]);
                    A(i,i) = 2.0/3.0*(x[i+1]-x[i-1]);
                    A(i,i+1) = 1.0/3.0*(x[i+1]-x[i]);
                    rhs[i] = (y[i+1]-y[i])/(x[i+1]-x[i]) - (y[i]-y[i-1])/(x[i]-x[i-1]);
                  }
                // boundary conditions, zero curvature b[0]=b[n-1]=0
                A(0,0) = 2.0;
                A(0,1) = 0.0;
                rhs[0] = 0.0;
                A(n-1,n-1) = 2.0;
                A(n-1,n-2) = 0.0;
                rhs[n-1] = 0.0;

                // solve the equation system to obtain the parameters b[]
                m_b = A.lu_solve(rhs);

                // calculate parameters a[] and c[] based on b[]
                m_a.resize(n);
                m_c.resize(n);
                for (unsigned int i = 0; i<n-1; i++)
                  {
                    m_a[i] = 1.0/3.0*(m_b[i+1]-m_b[i])/(x[i+1]-x[i]);
                    m_c[i] = (y[i+1]-y[i])/(x[i+1]-x[i])
                             - 1.0/3.0*(2.0*m_b[i]+m_b[i+1])*(x[i+1]-x[i]);
                  }
              }
          }
        else     // linear interpolation
          {
            m_a.resize(n);
            m_b.resize(n);
            m_c.resize(n);
            for (unsigned int i = 0; i<n-1; i++)
              {
                m_a[i] = 0.0;
                m_b[i] = 0.0;
                m_c[i] = (m_y[i+1]-m_y[i])/(m_x[i+1]-m_x[i]);
              }
          }

        // for the right boundary we define
        // f_{n-1}(x) = b*(x-x_{n-1})^2 + c*(x-x_{n-1}) + y_{n-1}
        double h = x[n-1]-x[n-2];
        // m_b[n-1] is determined by the boundary condition
        if (!monotone_spline)
          {
            m_a[n-1] = 0.0;
            m_c[n-1] = 3.0*m_a[n-2]*h*h+2.0*m_b[n-2]*h+m_c[n-2];   // = f'_{n-2}(x_{n-1})
          }
      }

      double spline::operator() (double x) const
      {
        size_t n = m_x.size();
        // find the closest point m_x[idx] < x, idx=0 even if x<m_x[0]
        std::vector<double>::const_iterator it;
        it = std::lower_bound(m_x.begin(),m_x.end(),x);
        int idx = std::max( int(it-m_x.begin())-1, 0);

        double h = x-m_x[idx];
        double interpol;
        if (x<m_x[0])
          {
            // extrapolation to the left
            interpol = ((m_b[0])*h + m_c[0])*h + m_y[0];
          }
        else if (x>m_x[n-1])
          {
            // extrapolation to the right
            interpol = ((m_b[n-1])*h + m_c[n-1])*h + m_y[n-1];
          }
        else
          {
            // interpolation
            interpol = ((m_a[idx]*h + m_b[idx])*h + m_c[idx])*h + m_y[idx];
          }
        return interpol;
      }

    } // namespace tk


    std::string
    expand_ASPECT_SOURCE_DIR (const std::string &location)
    {
      return Utilities::replace_in_string(location,
                                          "$ASPECT_SOURCE_DIR",
                                          ASPECT_SOURCE_DIR);
    }

    std::string parenthesize_if_nonempty (const std::string &s)
    {
      if (s.size() > 0)
        return " (\"" + s + "\")";
      else
        return "";
    }

    bool
    has_unique_entries (const std::vector<std::string> &strings)
    {
      const std::set<std::string> set_of_strings(strings.begin(),strings.end());
      return (set_of_strings.size() == strings.size());
    }

    template <int dim>
    AsciiDataLookup<dim>::AsciiDataLookup(const unsigned int components,
                                          const double scale_factor)
      :
      components(components),
      data(components),
      maximum_component_value(components),
      scale_factor(scale_factor),
      coordinate_values_are_equidistant(false)
    {}



    template <int dim>
    AsciiDataLookup<dim>::AsciiDataLookup(const double scale_factor)
      :
      components(numbers::invalid_unsigned_int),
      data(),
      maximum_component_value(),
      scale_factor(scale_factor),
      coordinate_values_are_equidistant(false)
    {}



    template <int dim>
    std::vector<std::string>
    AsciiDataLookup<dim>::get_column_names() const
    {
      return data_component_names;
    }



    template <int dim>
    bool
    AsciiDataLookup<dim>::has_equidistant_coordinates() const
    {
      return coordinate_values_are_equidistant;
    }



    template <int dim>
    unsigned int
    AsciiDataLookup<dim>::get_column_index_from_name(const std::string &column_name) const
    {
      const std::vector<std::string>::const_iterator column_position =
        std::find(data_component_names.begin(),data_component_names.end(),column_name);

      AssertThrow(column_position != data_component_names.end(),
                  ExcMessage("There is no data column named " + column_name
                             + " in the current data file. Please check the name and the "
                             "first line not starting with '#' of your data file."));

      return std::distance(data_component_names.begin(),column_position);
    }

    template <int dim>
    std::string
    AsciiDataLookup<dim>::get_column_name_from_index(const unsigned int column_index) const
    {
      AssertThrow(data_component_names.size() > column_index,
                  ExcMessage("There is no data column number " + Utilities::to_string(column_index)
                             + " in the current data file. The data file only contains "
                             + Utilities::to_string(data_component_names.size()) + " named columns."));

      return data_component_names[column_index];
    }

    template <int dim>
    double
    AsciiDataLookup<dim>::get_maximum_component_value(const unsigned int component) const
    {
      return maximum_component_value[component];
    }

    template <int dim>
    void
    AsciiDataLookup<dim>::load_file(const std::string &filename,
                                    const MPI_Comm &comm)
    {
      // Read data from disk and distribute among processes
      std::stringstream in(read_and_distribute_file_content(filename, comm));

      // Read header lines and table size
      while (in.peek() == '#')
        {
          std::string line;
          std::getline(in,line);
          std::stringstream linestream(line);
          std::string word;
          while (linestream >> word)
            if (word == "POINTS:")
              for (unsigned int i = 0; i < dim; i++)
                {
                  unsigned int temp_index;
                  linestream >> temp_index;

                  if (table_points[i] == 0)
                    table_points[i] = temp_index;
                  else
                    AssertThrow (table_points[i] == temp_index,
                                 ExcMessage("The file grid must not change over model runtime. "
                                            "Either you prescribed a conflicting number of points in "
                                            "the input file, or the POINTS comment in your data files "
                                            "is changing between following files."));
                }
        }

      for (unsigned int i = 0; i < dim; i++)
        {
          AssertThrow(table_points[i] != 0,
                      ExcMessage("Could not successfully read in the file header of the "
                                 "ascii data file <" + filename + ">. One header line has to "
                                 "be of the format: '#POINTS: N1 [N2] [N3]', where N1 and "
                                 "potentially N2 and N3 have to be the number of data points "
                                 "in their respective dimension. Check for typos in this line "
                                 "(e.g. a missing space character)."));
        }

      // Read column lines if present
      unsigned int name_column_index = 0;
      double temp_data;

      while (true)
        {
          AssertThrow (name_column_index < 100,
                       ExcMessage("The program found more than 100 columns in the first line of the data file. "
                                  "This is unlikely intentional. Check your data file and make sure the data can be "
                                  "interpreted as floating point numbers. If you do want to read a data file with more "
                                  "than 100 columns, please remove this assertion."));

          std::string column_name_or_data;
          in >> column_name_or_data;
          try
            {
              // If the data field contains a name this will throw an exception
              temp_data = boost::lexical_cast<double>(column_name_or_data);

              // If there was no exception we have left the line containing names
              // and have read the first data field. Save number of components, and
              // make sure there is no contradiction if the components were already given to
              // the constructor of this class.
              if (components == numbers::invalid_unsigned_int)
                components = name_column_index - dim;
              else if (name_column_index != 0)
                AssertThrow (components == name_column_index,
                             ExcMessage("The number of expected data columns and the "
                                        "list of column names at the beginning of the data file "
                                        + filename + " does not match. The file should contain "
                                        "one column name per column (one for each dimension "
                                        "and one per data column."));

              break;
            }
          catch (const boost::bad_lexical_cast &e)
            {
              // The first dim columns are coordinates and contain no data
              if (name_column_index >= dim)
                {
                  // Transform name to lower case to prevent confusion with capital letters
                  // Note: only ASCII characters allowed
                  std::transform(column_name_or_data.begin(), column_name_or_data.end(), column_name_or_data.begin(), ::tolower);

                  AssertThrow(std::find(data_component_names.begin(),data_component_names.end(),column_name_or_data)
                              == data_component_names.end(),
                              ExcMessage("There are multiple fields named " + column_name_or_data +
                                         " in the data file " + filename + ". Please remove duplication to "
                                         "allow for unique association between column and name."));

                  data_component_names.push_back(column_name_or_data);
                }
              ++name_column_index;
            }
        }

      /**
       * Create table for the data. This peculiar reinit is necessary, because
       * there is no constructor for Table, which takes TableIndices as
       * argument.
       */
      data.resize(components);
      maximum_component_value.resize(components,-std::numeric_limits<double>::max());
      Table<dim,double> data_table;
      data_table.TableBase<dim,double>::reinit(table_points);
      std::vector<Table<dim,double> > data_tables(components+dim,data_table);


      // Read data lines
      unsigned int read_data_entries = 0;
      do
        {
          const unsigned int column_num = read_data_entries%(components+dim);

          if (column_num >= dim)
            {
              temp_data *= scale_factor;
              maximum_component_value[column_num-dim] = std::max(maximum_component_value[column_num-dim], temp_data);
            }

          data_tables[column_num](compute_table_indices(read_data_entries)) = temp_data;

          ++read_data_entries;
        }
      while (in >> temp_data);

      AssertThrow(in.eof(),
                  ExcMessage ("While reading the data file '" + filename + "' the ascii data "
                              "plugin has encountered an error before the end of the file. "
                              "Please check for malformed data values (e.g. NaN) or superfluous "
                              "lines at the end of the data file."));

      const unsigned int n_expected_data_entries = (components + dim) * data_table.n_elements();
      AssertThrow(read_data_entries == n_expected_data_entries,
                  ExcMessage ("While reading the data file '" + filename + "' the ascii data "
                              "plugin has reached the end of the file, but has not found the "
                              "expected number of data values considering the spatial dimension, "
                              "data columns, and number of lines prescribed by the POINTS header "
                              "of the file. Please check the number of data "
                              "lines against the POINTS header in the file."));

      // In case the data is specified on a grid that is equidistant
      // in each coordinate direction, we only need to store
      // (besides the data) the number of intervals in each direction and
      // the begin- and endpoints of the coordinates.
      // In case the grid is not equidistant, we need to keep
      // all the coordinates in each direction, which is more costly.
      // Here we fill the data structures needed for both cases,
      // and check whether the coordinates are equidistant or not.
      // We also check the requirement that the coordinates are
      // strictly ascending.

      // The number of intervals in each direction
      std::array<unsigned int,dim> table_intervals;

      // Whether or not the grid is equidistant
      coordinate_values_are_equidistant = true;

      for (unsigned int i = 0; i < dim; i++)
        {
          table_intervals[i] = table_points[i] - 1;

          TableIndices<dim> idx;
          double temp_coord = data_tables[i](idx);
          double new_temp_coord = 0;

          // The minimum coordinates
          grid_extent[i].first = temp_coord;

          // The first coordinate value
          coordinate_values[i].push_back(temp_coord);

          // The grid spacing
          double grid_spacing = numbers::signaling_nan<double>();

          // Loop over the rest of the coordinate points
          for (unsigned int n = 1; n < table_points[i]; n++)
            {
              idx[i] = n;
              new_temp_coord = data_tables[i](idx);
              AssertThrow(new_temp_coord > temp_coord,
                          ExcMessage ("Coordinates in dimension "
                                      + int_to_string(i)
                                      + " are not strictly ascending. "));

              // Test whether grid is equidistant
              if (n == 1)
                grid_spacing = new_temp_coord - temp_coord;
              else
                {
                  const double current_grid_spacing = new_temp_coord - temp_coord;
                  // Compare current grid spacing with first grid spacing,
                  // taking into account roundoff of the read-in coordinates
                  if (std::abs(current_grid_spacing - grid_spacing) > 0.005*(current_grid_spacing+grid_spacing))
                    coordinate_values_are_equidistant = false;
                }

              // Set the coordinate value
              coordinate_values[i].push_back(new_temp_coord);

              temp_coord = new_temp_coord;
            }

          // The maximum coordinate
          grid_extent[i].second = temp_coord;
        }

      // For each data component, set up a GridData,
      // its type depending on the read-in grid.
      for (unsigned int i = 0; i < components; i++)
        {
          if (coordinate_values_are_equidistant)
            data[i]
              = std_cxx14::make_unique<Functions::InterpolatedUniformGridData<dim>> (grid_extent,
                                                                                     table_intervals,
                                                                                     data_tables[dim+i]);
          else
            data[i]
              = std_cxx14::make_unique<Functions::InterpolatedTensorProductGridData<dim>> (coordinate_values,
                                                                                           data_tables[dim+i]);
        }
    }


    template <int dim>
    double
    AsciiDataLookup<dim>::get_data(const Point<dim> &position,
                                   const unsigned int component) const
    {
      return data[component]->value(position);
    }

    template <int dim>
    Tensor<1,dim>
    AsciiDataLookup<dim>::get_gradients(const Point<dim> &position,
                                        const unsigned int component)
    {
      return data[component]->gradient(position,component);
    }


    template <int dim>
    TableIndices<dim>
    AsciiDataLookup<dim>::compute_table_indices(const unsigned int i) const
    {
      TableIndices<dim> idx;
      idx[0] = (i / (components+dim)) % table_points[0];
      if (dim >= 2)
        idx[1] = ((i / (components+dim)) / table_points[0]) % table_points[1];
      if (dim == 3)
        idx[2] = (i / (components+dim)) / (table_points[0] * table_points[1]);

      return idx;
    }



    template <int dim>
    AsciiDataBase<dim>::AsciiDataBase ()
    {}


    template <int dim>
    void
    AsciiDataBase<dim>::declare_parameters (ParameterHandler  &prm,
                                            const std::string &default_directory,
                                            const std::string &default_filename,
                                            const std::string &subsection_name)
    {
      prm.enter_subsection (subsection_name);
      {
        prm.declare_entry ("Data directory",
                           default_directory,
                           Patterns::DirectoryName (),
                           "The name of a directory that contains the model data. This path "
                           "may either be absolute (if starting with a `/') or relative to "
                           "the current directory. The path may also include the special "
                           "text `$ASPECT_SOURCE_DIR' which will be interpreted as the path "
                           "in which the ASPECT source files were located when ASPECT was "
                           "compiled. This interpretation allows, for example, to reference "
                           "files located in the `data/' subdirectory of ASPECT. ");
        prm.declare_entry ("Data file name",
                           default_filename,
                           Patterns::Anything (),
                           "The file name of the model data. Provide file in format: "
                           "(Velocity file name).\\%s\\%d where \\%s is a string specifying "
                           "the boundary of the model according to the names of the boundary "
                           "indicators (of the chosen geometry model).\\%d is any sprintf integer "
                           "qualifier, specifying the format of the current file number. ");
        prm.declare_entry ("Scale factor", "1",
                           Patterns::Double (),
                           "Scalar factor, which is applied to the model data. "
                           "You might want to use this to scale the input to a "
                           "reference model. Another way to use this factor is to "
                           "convert units of the input files. For instance, if you "
                           "provide velocities in cm/yr set this factor to 0.01.");
      }
      prm.leave_subsection();
    }


    template <int dim>
    void
    AsciiDataBase<dim>::parse_parameters (ParameterHandler &prm,
                                          const std::string &subsection_name)
    {
      prm.enter_subsection (subsection_name);
      {
        // Get the path to the data files. If it contains a reference
        // to $ASPECT_SOURCE_DIR, replace it by what CMake has given us
        // as a #define
        data_directory = Utilities::expand_ASPECT_SOURCE_DIR(prm.get ("Data directory"));
        data_file_name    = prm.get ("Data file name");
        scale_factor      = prm.get_double ("Scale factor");
      }
      prm.leave_subsection();
    }


    template <int dim>
    AsciiDataBoundary<dim>::AsciiDataBoundary ()
      :
      current_file_number(0),
      first_data_file_model_time(0.0),
      first_data_file_number(0),
      decreasing_file_order(false),
      data_file_time_step(0.0),
      time_weight(0.0),
      time_dependent(true),
      lookups(),
      old_lookups()
    {}



    template <int dim>
    void
    AsciiDataBoundary<dim>::initialize(const std::set<types::boundary_id> &boundary_ids,
                                       const unsigned int components)
    {
      AssertThrow ((dynamic_cast<const GeometryModel::SphericalShell<dim>*> (&this->get_geometry_model()))
                   || (dynamic_cast<const GeometryModel::Chunk<dim>*> (&this->get_geometry_model())) != nullptr
                   || (dynamic_cast<const GeometryModel::Sphere<dim>*> (&this->get_geometry_model())) != nullptr
                   || (dynamic_cast<const GeometryModel::Box<dim>*> (&this->get_geometry_model())) != nullptr,
                   ExcMessage ("This ascii data plugin can only be used when using "
                               "a spherical shell, chunk or box geometry."));


      for (const auto &boundary_id : boundary_ids)
        {
          lookups.insert(std::make_pair(boundary_id,
                                        std_cxx14::make_unique<Utilities::AsciiDataLookup<dim-1>>
                                        (components,
                                         this->scale_factor)));

          old_lookups.insert(std::make_pair(boundary_id,
                                            std_cxx14::make_unique<Utilities::AsciiDataLookup<dim-1>>
                                            (components,
                                             this->scale_factor)));

          // Set the first file number and load the first files
          current_file_number = first_data_file_number;

          const int next_file_number =
            (decreasing_file_order) ?
            current_file_number - 1
            :
            current_file_number + 1;

          const std::string filename (create_filename (current_file_number, boundary_id));

          this->get_pcout() << std::endl << "   Loading Ascii data boundary file "
                            << filename << "." << std::endl << std::endl;


          AssertThrow(Utilities::fexists(filename),
                      ExcMessage (std::string("Ascii data file <")
                                  +
                                  filename
                                  +
                                  "> not found!"));
          lookups.find(boundary_id)->second->load_file(filename,this->get_mpi_communicator());

          // If the boundary condition is constant, switch off time_dependence
          // immediately. If not, also load the second file for interpolation.
          // This catches the case that many files are present, but the
          // parameter file requests a single file.
          if (filename == create_filename (current_file_number+1, boundary_id))
            {
              end_time_dependence ();
            }
          else
            {
              const std::string filename (create_filename (next_file_number, boundary_id));
              this->get_pcout() << std::endl << "   Loading Ascii data boundary file "
                                << filename << "." << std::endl << std::endl;
              if (Utilities::fexists(filename))
                {
                  lookups.find(boundary_id)->second.swap(old_lookups.find(boundary_id)->second);
                  lookups.find(boundary_id)->second->load_file(filename, this->get_mpi_communicator());
                }
              else
                end_time_dependence ();
            }
        }
    }



    template <int dim>
    std::array<unsigned int,dim-1>
    AsciiDataBoundary<dim>::get_boundary_dimensions (const types::boundary_id boundary_id) const
    {
      std::array<unsigned int,dim-1> boundary_dimensions;

      switch (dim)
        {
          case 2:
            if ((boundary_id == 2) || (boundary_id == 3))
              {
                boundary_dimensions[0] = 0;
              }
            else if ((boundary_id == 0) || (boundary_id == 1))
              {
                boundary_dimensions[0] = 1;
              }
            else
              {
                boundary_dimensions[0] = numbers::invalid_unsigned_int;
                AssertThrow(false,ExcNotImplemented());
              }

            break;

          case 3:
            if ((boundary_id == 4) || (boundary_id == 5))
              {
                boundary_dimensions[0] = 0;
                boundary_dimensions[1] = 1;
              }
            else if ((boundary_id == 0) || (boundary_id == 1))
              {
                boundary_dimensions[0] = 1;
                boundary_dimensions[1] = 2;
              }
            else if ((boundary_id == 2) || (boundary_id == 3))
              {
                boundary_dimensions[0] = 0;
                boundary_dimensions[1] = 2;
              }
            else
              {
                boundary_dimensions[0] = numbers::invalid_unsigned_int;
                boundary_dimensions[1] = numbers::invalid_unsigned_int;
                AssertThrow(false,ExcNotImplemented());
              }

            break;

          default:
            for (unsigned int d=0; d<dim-1; ++d)
              boundary_dimensions[d] = numbers::invalid_unsigned_int;
            AssertThrow(false,ExcNotImplemented());
        }
      return boundary_dimensions;
    }

    namespace
    {
      /**
       * Given a string @p filename_and_path that contains exactly one
       * <code>%s</code> and one <code>%d</code> code (possibly modified
       * by flag, field, and length modifiers as discussed in the man
       * pages of the <code>printf()</code> family of functions),
       * return the expanded string where the <code>%s</code> code is
       * replaced by @p boundary_name, and <code>%d</code> is replaced
       * by @p filenumber.
       */
      std::string replace_placeholders(const std::string &filename_and_path,
                                       const std::string &boundary_name,
                                       const int filenumber)
      {
        const int maxsize = filename_and_path.length() + 256;
        char *filename = static_cast<char *>(malloc (maxsize * sizeof(char)));
        int ret = snprintf (filename,
                            maxsize,
                            filename_and_path.c_str(),
                            boundary_name.c_str(),
                            filenumber);

        AssertThrow(ret >= 0, ExcMessage("Invalid string placeholder in filename detected."));
        AssertThrow(ret< maxsize, ExcInternalError("snprintf string overflow detected."));
        const std::string str_result (filename);
        free (filename);
        return str_result;
      }

    }

    template <int dim>
    std::string
    AsciiDataBoundary<dim>::create_filename (const int filenumber,
                                             const types::boundary_id boundary_id) const
    {
      std::string templ = this->data_directory + this->data_file_name;

      const std::string boundary_name = this->get_geometry_model().translate_id_to_symbol_name(boundary_id);

      const std::string result = replace_placeholders(templ, boundary_name, filenumber);
      if (fexists(result))
        return result;

      // Backwards compatibility check: people might still be using the old
      // names of the top/bottom boundary. If they do, print a warning but
      // accept those files.
      std::string compatible_result;
      if (boundary_name == "top")
        {
          compatible_result = replace_placeholders(templ, "surface", filenumber);
          if (!fexists(compatible_result))
            compatible_result = replace_placeholders(templ, "outer", filenumber);
        }
      else if (boundary_name == "bottom")
        compatible_result = replace_placeholders(templ, "inner", filenumber);

      if (!fexists(result) && fexists(compatible_result))
        {
          this->get_pcout() << "WARNING: Filename convention concerning geometry boundary "
                            "names changed. Please rename '" << compatible_result << "'"
                            << " to '" << result << "'"
                            << std::endl;
          return compatible_result;
        }

      return result;
    }


    template <int dim>
    void
    AsciiDataBoundary<dim>::update ()
    {
      if (time_dependent && (this->get_time() - first_data_file_model_time >= 0.0))
        {
          const double time_steps_since_start = (this->get_time() - first_data_file_model_time)
                                                / data_file_time_step;
          // whether we need to update our data files. This looks so complicated
          // because we need to catch increasing and decreasing file orders and all
          // possible first_data_file_model_times and first_data_file_numbers.
          const bool need_update =
            static_cast<int> (time_steps_since_start)
            > std::abs(current_file_number - first_data_file_number);

          if (need_update)
            {
              // The last file, which was tried to be loaded was
              // number current_file_number +/- 1, because current_file_number
              // is the file older than the current model time
              const int old_file_number =
                (decreasing_file_order) ?
                current_file_number - 1
                :
                current_file_number + 1;

              // Calculate new file_number
              current_file_number =
                (decreasing_file_order) ?
                first_data_file_number
                - static_cast<unsigned int> (time_steps_since_start)
                :
                first_data_file_number
                + static_cast<unsigned int> (time_steps_since_start);

              const bool load_both_files = std::abs(current_file_number - old_file_number) >= 1;

              for (const auto &boundary_id : lookups)
                update_data(boundary_id.first, load_both_files);
            }

          time_weight = time_steps_since_start
                        - std::abs(current_file_number - first_data_file_number);

          Assert ((0 <= time_weight) && (time_weight <= 1),
                  ExcMessage (
                    "Error in set_current_time. Time_weight has to be in [0,1]"));
        }
    }

    template <int dim>
    void
    AsciiDataBoundary<dim>::update_data (const types::boundary_id boundary_id,
                                         const bool load_both_files)
    {
      // If the time step was large enough to move forward more
      // then one data file we need to load both current files
      // to stay accurate in interpolation
      if (load_both_files)
        {
          const std::string filename (create_filename (current_file_number,boundary_id));
          this->get_pcout() << std::endl << "   Loading Ascii data boundary file "
                            << filename << "." << std::endl << std::endl;
          if (Utilities::fexists(filename))
            {
              lookups.find(boundary_id)->second.swap(old_lookups.find(boundary_id)->second);
              lookups.find(boundary_id)->second->load_file(filename,this->get_mpi_communicator());
            }

          // If loading current_time_step failed, end time dependent part with old_file_number.
          else
            end_time_dependence ();
        }

      // Now load the next data file. This part is the main purpose of this function.
      const int next_file_number =
        (decreasing_file_order) ?
        current_file_number - 1
        :
        current_file_number + 1;

      const std::string filename (create_filename (next_file_number,boundary_id));
      this->get_pcout() << std::endl << "   Loading Ascii data boundary file "
                        << filename << "." << std::endl << std::endl;
      if (Utilities::fexists(filename))
        {
          lookups.find(boundary_id)->second.swap(old_lookups.find(boundary_id)->second);
          lookups.find(boundary_id)->second->load_file(filename,this->get_mpi_communicator());
        }

      // If next file does not exist, end time dependent part with current_time_step.
      else
        end_time_dependence ();
    }

    template <int dim>
    void
    AsciiDataBoundary<dim>::end_time_dependence ()
    {
      // no longer consider the problem time dependent from here on out
      // this cancels all attempts to read files at the next time steps
      time_dependent = false;
      // Give warning if first processor
      this->get_pcout() << std::endl
                        << "   Loading new data file did not succeed." << std::endl
                        << "   Assuming constant boundary conditions for rest of model run."
                        << std::endl << std::endl;
    }

    template <int dim>
    double
    AsciiDataBoundary<dim>::
    get_data_component (const types::boundary_id             boundary_indicator,
                        const Point<dim>                    &position,
                        const unsigned int                   component) const
    {
      // For initial ascii data topography, we need access to the data before get_time() is set
      if (this->get_time() - first_data_file_model_time >= 0.0 ||
          (dynamic_cast<const GeometryModel::Chunk<dim>*>(&this->get_geometry_model()) != 0 &&
           dynamic_cast<const InitialTopographyModel::AsciiData<dim>*>(&this->get_initial_topography_model()) != 0 &&
           isnan(this->get_time())))
        {
          Point<dim> internal_position = position;

          if (dynamic_cast<const GeometryModel::SphericalShell<dim>*> (&this->get_geometry_model()) != nullptr
              || dynamic_cast<const GeometryModel::Chunk<dim>*> (&this->get_geometry_model()) != nullptr
              || dynamic_cast<const GeometryModel::Sphere<dim>*> (&this->get_geometry_model()) != nullptr)
            {
              const std::array<double,dim> spherical_position =
                Utilities::Coordinates::cartesian_to_spherical_coordinates(position);

              for (unsigned int i = 0; i < dim; i++)
                internal_position[i] = spherical_position[i];
            }

          const std::array<unsigned int,dim-1> boundary_dimensions =
            get_boundary_dimensions(boundary_indicator);

          Point<dim-1> data_position;
          for (unsigned int i = 0; i < dim-1; i++)
            data_position[i] = internal_position[boundary_dimensions[i]];

          const double data = lookups.find(boundary_indicator)->second->get_data(data_position,component);

          if (!time_dependent)
            return data;

          const double old_data = old_lookups.find(boundary_indicator)->second->get_data(data_position,component);

          return time_weight * data + (1 - time_weight) * old_data;
        }
      else
        return 0.0;
    }

    template <int dim>
    Tensor<1,dim-1>
    AsciiDataBoundary<dim>::vector_gradient (const types::boundary_id             boundary_indicator,
                                             const Point<dim>                    &position,
                                             const unsigned int                   component) const
    {
      if (this->get_time() - first_data_file_model_time >= 0.0||
              (dynamic_cast<const GeometryModel::Chunk<dim>*>(&this->get_geometry_model()) != 0 &&
               dynamic_cast<const InitialTopographyModel::AsciiData<dim>*>(&this->get_initial_topography_model()) != 0 &&
               isnan(this->get_time())))
        {
          Point<dim> internal_position = position;

          if (dynamic_cast<const GeometryModel::SphericalShell<dim>*> (&this->get_geometry_model()) != 0
              || dynamic_cast<const GeometryModel::Chunk<dim>*> (&this->get_geometry_model()) != 0)
            {
              const std_cxx11::array<double,dim> spherical_position =
                ::aspect::Utilities::Coordinates::cartesian_to_spherical_coordinates(position);

              for (unsigned int i = 0; i < dim; i++)
                internal_position[i] = spherical_position[i];
            }

          const std_cxx11::array<unsigned int,dim-1> boundary_dimensions =
            get_boundary_dimensions(boundary_indicator);

          Point<dim-1> data_position;
          for (unsigned int i = 0; i < dim-1; i++)
            data_position[i] = internal_position[boundary_dimensions[i]];

          const Tensor<1,dim-1>  gradients = lookups.find(boundary_indicator)->second->get_gradients(data_position,component);

          if (!time_dependent)
            return gradients;

          const Tensor<1,dim-1> old_gradients = old_lookups.find(boundary_indicator)->second->get_gradients(data_position,component);

          return time_weight * gradients + (1 - time_weight) * old_gradients;
        }
      else
        return Tensor<1,dim-1>();
    }

<<<<<<< HEAD
=======

    template <int dim>
    double
    AsciiDataBoundary<dim>::get_maximum_component_value (const types::boundary_id boundary_indicator, const unsigned int component) const
    {
      return lookups.find(boundary_indicator)->second->get_maximum_component_value(component);
    }

>>>>>>> f0060db3

    template <int dim>
    void
    AsciiDataBoundary<dim>::declare_parameters (ParameterHandler  &prm,
                                                const std::string &default_directory,
                                                const std::string &default_filename,
                                                const std::string &subsection_name)
    {
      Utilities::AsciiDataBase<dim>::declare_parameters(prm,
                                                        default_directory,
                                                        default_filename,
                                                        subsection_name);

      prm.enter_subsection (subsection_name);
      {
        prm.declare_entry ("Data file time step", "1e6",
                           Patterns::Double (0),
                           "Time step between following data files. "
                           "Depending on the setting of the global `Use years in output instead of seconds' flag "
                           "in the input file, this number is either interpreted as seconds or as years. "
                           "The default is one million, i.e., either one million seconds or one million years.");
        prm.declare_entry ("First data file model time", "0",
                           Patterns::Double (0),
                           "Time from which on the data file with number `First data "
                           "file number' is used as boundary condition. Until this "
                           "time, a boundary condition equal to zero everywhere is assumed. "
                           "Depending on the setting of the global `Use years in output instead of seconds' flag "
                           "in the input file, this number is either interpreted as seconds or as years.");
        prm.declare_entry ("First data file number", "0",
                           Patterns::Integer (),
                           "Number of the first velocity file to be loaded when the model time "
                           "is larger than `First velocity file model time'.");
        prm.declare_entry ("Decreasing file order", "false",
                           Patterns::Bool (),
                           "In some cases the boundary files are not numbered in increasing "
                           "but in decreasing order (e.g. `Ma BP'). If this flag is set to "
                           "`True' the plugin will first load the file with the number "
                           "`First data file number' and decrease the file number during "
                           "the model run.");
      }
      prm.leave_subsection();
    }


    template <int dim>
    void
    AsciiDataBoundary<dim>::parse_parameters (ParameterHandler &prm,
                                              const std::string &subsection_name)
    {
      Utilities::AsciiDataBase<dim>::parse_parameters(prm,
                                                      subsection_name);

      prm.enter_subsection(subsection_name);
      {
        data_file_time_step             = prm.get_double ("Data file time step");
        first_data_file_model_time      = prm.get_double ("First data file model time");
        first_data_file_number          = prm.get_integer("First data file number");
        decreasing_file_order           = prm.get_bool   ("Decreasing file order");

        if (this->convert_output_to_years() == true)
          {
            data_file_time_step        *= year_in_seconds;
            first_data_file_model_time *= year_in_seconds;
          }
      }
      prm.leave_subsection();
    }



    template <int dim>
    AsciiDataInitial<dim>::AsciiDataInitial ()
    {}



    template <int dim>
    void
    AsciiDataInitial<dim>::initialize (const unsigned int components)
    {
      AssertThrow ((dynamic_cast<const GeometryModel::SphericalShell<dim>*> (&this->get_geometry_model()))
                   || (dynamic_cast<const GeometryModel::Chunk<dim>*> (&this->get_geometry_model())) != nullptr
                   || (dynamic_cast<const GeometryModel::Box<dim>*> (&this->get_geometry_model())) != nullptr,
                   ExcMessage ("This ascii data plugin can only be used when using "
                               "a spherical shell, chunk or box geometry."));

      lookup = std_cxx14::make_unique<Utilities::AsciiDataLookup<dim>> (components,
                                                                        this->scale_factor);

      const std::string filename = this->data_directory + this->data_file_name;

      this->get_pcout() << std::endl << "   Loading Ascii data initial file "
                        << filename << "." << std::endl << std::endl;


      AssertThrow(Utilities::fexists(filename),
                  ExcMessage (std::string("Ascii data file <")
                              +
                              filename
                              +
                              "> not found!"));
      lookup->load_file(filename, this->get_mpi_communicator());
    }



    template <int dim>
    double
    AsciiDataInitial<dim>::
    get_data_component (const Point<dim>                    &position,
                        const unsigned int                   component) const
    {
      Point<dim> internal_position = position;

      if (dynamic_cast<const GeometryModel::SphericalShell<dim>*> (&this->get_geometry_model()) != nullptr
          || (dynamic_cast<const GeometryModel::Chunk<dim>*> (&this->get_geometry_model())) != nullptr)
        {
          const std::array<double,dim> spherical_position =
            Utilities::Coordinates::cartesian_to_spherical_coordinates(position);

          for (unsigned int i = 0; i < dim; i++)
            internal_position[i] = spherical_position[i];
        }
      return lookup->get_data(internal_position,component);
    }



    template <int dim>
    AsciiDataProfile<dim>::AsciiDataProfile ()
    {}



    template <int dim>
    void
    AsciiDataProfile<dim>::initialize (const MPI_Comm &communicator)
    {
      lookup = std_cxx14::make_unique<Utilities::AsciiDataLookup<1>> (this->scale_factor);

      const std::string filename = this->data_directory + this->data_file_name;

      AssertThrow(Utilities::fexists(filename),
                  ExcMessage (std::string("Ascii data file <")
                              +
                              filename
                              +
                              "> not found!"));
      lookup->load_file(filename,communicator);
    }



    template <int dim>
    std::vector<std::string>
    AsciiDataProfile<dim>::get_column_names() const
    {
      return lookup->get_column_names();
    }



    template <int dim>
    unsigned int
    AsciiDataProfile<dim>::get_column_index_from_name(const std::string &column_name) const
    {
      return lookup->get_column_index_from_name(column_name);
    }



    template <int dim>
    unsigned int
    AsciiDataProfile<dim>::maybe_get_column_index_from_name(const std::string &column_name) const
    {
      try
        {
          // read the entries in if they exist
          return lookup->get_column_index_from_name(column_name);
        }
      catch (...)
        {
          // return an invalid unsigned int entry if the column does not exist
          return numbers::invalid_unsigned_int;
        }
    }



    template <int dim>
    std::string
    AsciiDataProfile<dim>::get_column_name_from_index(const unsigned int column_index) const
    {
      return lookup->get_column_name_from_index(column_index);
    }



    template <int dim>
    double
    AsciiDataProfile<dim>::
    get_data_component (const Point<1>                      &position,
                        const unsigned int                   component) const
    {
      return lookup->get_data(position,component);
    }



    double
    weighted_p_norm_average ( const std::vector<double> &weights,
                              const std::vector<double> &values,
                              const double p)
    {
      // TODO: prevent division by zero for all
      double averaged_parameter = 0.0;

      // first look at the special cases which can be done faster
      if (p <= -1000)
        {
          // Minimum
          double min_value = 0;
          unsigned int first_element_with_nonzero_weight = 0;
          for (; first_element_with_nonzero_weight < weights.size(); ++first_element_with_nonzero_weight)
            if (weights[first_element_with_nonzero_weight] > 0)
              {
                min_value = values[first_element_with_nonzero_weight];
                break;
              }
          Assert (first_element_with_nonzero_weight < weights.size(),
                  ExcMessage ("There are only zero (or smaller) weights in the weights vector."));

          for (unsigned int i=first_element_with_nonzero_weight+1; i < weights.size(); ++i)
            if (weights[i] != 0)
              if (values[i] < min_value)
                min_value = values[i];

          return min_value;
        }
      else if (p == -1)
        {
          // Harmonic average
          for (unsigned int i=0; i< weights.size(); ++i)
            {
              /**
               * if the value is zero, we get a division by zero. To prevent this
               * we look at what should happen in this case. When a value is zero,
               * and the correspondent weight is non-zero, this corresponds to no
               * resistance in a parallel system. This means that this will dominate,
               * and we should return zero. If the value is zero and the weight is
               * zero, we just ignore it.
               */
              if (values[i] == 0 && weights[i] > 0)
                return 0;
              else if (values[i] != 0)
                averaged_parameter += weights[i]/values[i];
            }

          Assert (averaged_parameter > 0, ExcMessage ("The sum of the weights/values may not be smaller or equal to zero."));
          const double sum_of_weights = std::accumulate(weights.begin(), weights.end(), 0.0);
          return sum_of_weights/averaged_parameter;
        }
      else if (p == 0)
        {
          // Geometric average
          for (unsigned int i=0; i < weights.size(); ++i)
            averaged_parameter += weights[i]*std::log(values[i]);

          const double sum_of_weights = std::accumulate(weights.begin(), weights.end(), 0.0);
          Assert (sum_of_weights != 0,
                  ExcMessage ("The sum of the weights may not be equal to zero, because we need to divide through it."));
          return std::exp(averaged_parameter/sum_of_weights);
        }
      else if (p == 1)
        {
          // Arithmetic average
          for (unsigned int i=0; i< weights.size(); ++i)
            averaged_parameter += weights[i]*values[i];

          const double sum_of_weights = std::accumulate(weights.begin(), weights.end(), 0.0);
          Assert (sum_of_weights != 0,
                  ExcMessage ("The sum of the weights may not be equal to zero, because we need to divide through it."));
          return averaged_parameter/sum_of_weights;
        }
      else if (p == 2)
        {
          // Quadratic average (RMS)
          for (unsigned int i=0; i< weights.size(); ++i)
            averaged_parameter += weights[i]*values[i]*values[i];

          const double sum_of_weights = std::accumulate(weights.begin(), weights.end(), 0.0);
          Assert (sum_of_weights != 0,
                  ExcMessage ("The sum of the weights may not be equal to zero, because we need to divide through it."));
          Assert (averaged_parameter/sum_of_weights > 0, ExcMessage ("The sum of the weights is smaller or equal to zero."));
          return std::sqrt(averaged_parameter/sum_of_weights);
        }
      else if (p == 3)
        {
          // Cubic average
          for (unsigned int i=0; i< weights.size(); ++i)
            averaged_parameter += weights[i]*values[i]*values[i]*values[i];

          const double sum_of_weights = std::accumulate(weights.begin(), weights.end(), 0.0);
          Assert (sum_of_weights != 0,
                  ExcMessage ("The sum of the weights may not be equal to zero, because we need to divide through it."));
          return cbrt(averaged_parameter/sum_of_weights);
        }
      else if (p >= 1000)
        {
          // Maximum
          double max_value = 0;
          unsigned int first_element_with_nonzero_weight = 0;
          for (; first_element_with_nonzero_weight < weights.size(); ++first_element_with_nonzero_weight)
            if (weights[first_element_with_nonzero_weight] > 0)
              {
                max_value = values[first_element_with_nonzero_weight];
                break;
              }
          Assert (first_element_with_nonzero_weight < weights.size(),
                  ExcMessage ("There are only zero (or smaller) weights in the weights vector."));

          for (unsigned int i=first_element_with_nonzero_weight+1; i < weights.size(); ++i)
            if (weights[i] != 0)
              if (values[i] > max_value)
                max_value = values[i];

          return max_value;
        }
      else
        {
          for (unsigned int i=0; i< weights.size(); ++i)
            {
              /**
               * When a value is zero or smaller, the exponent is smaller then one and the
               * correspondent  weight is non-zero, this corresponds to no resistance in a
               * parallel system.  This means that this 'path' will be followed, and we
               * return zero.
               */
              if (values[i] <= 0 && p < 0)
                return 0;
              averaged_parameter += weights[i] * std::pow(values[i],p);
            }

          const double sum_of_weights = std::accumulate(weights.begin(), weights.end(), 0.0);

          Assert (sum_of_weights > 0, ExcMessage ("The sum of the weights may not be smaller or equal to zero."));
          Assert (averaged_parameter > 0,
                  ExcMessage ("The sum of the weights times the values to the power p may not be smaller or equal to zero."));
          return std::pow(averaged_parameter/sum_of_weights, 1/p);
        }
    }



    template <typename T>
    T
    derivative_of_weighted_p_norm_average (const double /*averaged_parameter*/,
                                           const std::vector<double> &weights,
                                           const std::vector<double> &values,
                                           const std::vector<T> &derivatives,
                                           const double p)
    {
      // TODO: use averaged_parameter to speed up computation?
      // TODO: add special cases p = 2 and p = 3
      double averaged_parameter_derivative_part_1 = 0.0;
      T averaged_parameter_derivative_part_2 = T();

      // first look at the special cases which can be done faster
      if (p <= -1000)
        {
          // Minimum
          double min_value = 0;
          unsigned int element_with_minimum_value = 0;
          unsigned int first_element_with_nonzero_weight = 0;
          for (; first_element_with_nonzero_weight < weights.size(); ++first_element_with_nonzero_weight)
            if (weights[first_element_with_nonzero_weight] > 0)
              {
                min_value = values[first_element_with_nonzero_weight];
                element_with_minimum_value = first_element_with_nonzero_weight;
                break;
              }
          Assert (first_element_with_nonzero_weight < weights.size(),
                  ExcMessage ("There are only zero (or smaller) weights in the weights vector."));

          for (unsigned int i=first_element_with_nonzero_weight+1; i < weights.size(); ++i)
            if (weights[i] != 0)
              if (values[i] < min_value)
                {
                  min_value = values[i];
                  element_with_minimum_value = i;
                }
          return derivatives[element_with_minimum_value];
        }
      else if (p == -1)
        {
          // Harmonic average
          for (unsigned int i=0; i< weights.size(); ++i)
            {
              /**
               * if the value is zero, we get a division by zero. To prevent this
               * we look at what should happen in this case. When a value is zero,
               * and the correspondent weight is non-zero, this corresponds to no
               * resistance in a parallel system. This means that this will dominate,
               * and we should return this derivative. If the value is zero and the
               * weight is zero, we just ignore it.
               */
              if (values[i] == 0 && weights[i] > 0)
                return derivatives[i];
              else if (values[i] != 0)
                {
                  averaged_parameter_derivative_part_1 += weights[i] / values[i];
                  averaged_parameter_derivative_part_2 += weights[i] * (1/(values[i] * values[i])) * derivatives[i];
                }
            }
          const double sum_of_weights = std::accumulate(weights.begin(), weights.end(), 0.0);
          Assert (sum_of_weights > 0, ExcMessage ("The sum of the weights may not be smaller or equal to zero."));
          return std::pow(averaged_parameter_derivative_part_1/sum_of_weights,-2) * averaged_parameter_derivative_part_2/sum_of_weights;
        }
      else if (p == 0)
        {
          // Geometric average
          for (unsigned int i=0; i < weights.size(); ++i)
            {
              averaged_parameter_derivative_part_1 += weights[i]*std::log(values[i]);
              averaged_parameter_derivative_part_2 += weights[i]*(1/values[i])*derivatives[i];
            }

          const double sum_of_weights = std::accumulate(weights.begin(), weights.end(), 0.0);
          Assert (sum_of_weights != 0,
                  ExcMessage ("The sum of the weights may not be equal to zero, because we need to divide through it."));
          return std::exp(averaged_parameter_derivative_part_1/sum_of_weights) * averaged_parameter_derivative_part_2/sum_of_weights;
        }
      else if (p == 1)
        {
          // Arithmetic average
          for (unsigned int i=0; i< weights.size(); ++i)
            averaged_parameter_derivative_part_2 += weights[i]*derivatives[i];

          const double sum_of_weights = std::accumulate(weights.begin(), weights.end(), 0.0);
          Assert (sum_of_weights != 0,
                  ExcMessage ("The sum of the weights may not be equal to zero, because we need to divide through it."));
          return averaged_parameter_derivative_part_2/sum_of_weights;
        }
      else if (p >= 1000)
        {
          // Maximum
          double max_value = 0;
          unsigned int element_with_maximum_value = 0;
          unsigned int first_element_with_nonzero_weight = 0;
          for (; first_element_with_nonzero_weight < weights.size(); ++first_element_with_nonzero_weight)
            if (weights[first_element_with_nonzero_weight] > 0)
              {
                max_value = values[first_element_with_nonzero_weight];
                element_with_maximum_value = first_element_with_nonzero_weight;
                break;
              }
          Assert (first_element_with_nonzero_weight < weights.size(),
                  ExcMessage ("There are only zero (or smaller) weights in the weights vector."));

          for (unsigned int i=first_element_with_nonzero_weight+1; i < weights.size(); ++i)
            if (weights[i] != 0)
              if (values[i] > max_value)
                {
                  max_value = values[i];
                  element_with_maximum_value = i;
                }

          return derivatives[element_with_maximum_value];
        }
      else
        {
          // The general case: We can simplify the equation by stating that (1/p) * p = 1
          // TODO: This can probably be optimized by using:
          // averaged_parameter_derivative_part_2 += weights[i]*values_p[i]*(1/values[i])*derivatives[i]; and
          // averaged_parameter_derivative = averaged_parameter * (1/averaged_parameter_derivative_part_1) * averaged_parameter_derivative_part_2;
          for (unsigned int i=0; i< weights.size(); ++i)
            {
              /**
               * When a value is zero or smaller, the exponent is smaller then one and the
               * correspondent  weight is non-zero, this corresponds to no resistance in a
               * parallel system. This means that this 'path' will be followed, and we
               * return that derivative.
               */
              if (values[i] <= 0 && p < 0)
                return derivatives[i];
              averaged_parameter_derivative_part_1 += weights[i] * std::pow(values[i],p);
              averaged_parameter_derivative_part_2 += weights[i] * std::pow(values[i],p-1) * derivatives[i];
            }
          const double sum_of_weights = std::accumulate(weights.begin(), weights.end(), 0.0);
          Assert (sum_of_weights > 0, ExcMessage ("The sum of the weights may not be smaller or equal to zero."));
          Assert (averaged_parameter_derivative_part_1/sum_of_weights > 0,
                  ExcMessage ("The sum of the weights times the values to the power p may not be smaller or equal to zero."));
          return std::pow(averaged_parameter_derivative_part_1/sum_of_weights,(1/p)-1) * averaged_parameter_derivative_part_2/sum_of_weights;
          // TODO: find a way to check if value is finite for any type? Or just leave this kind of checking up to the user?
        }
    }



    template <int dim>
    double compute_spd_factor(const double eta,
                              const SymmetricTensor<2,dim> &strain_rate,
                              const SymmetricTensor<2,dim> &dviscosities_dstrain_rate,
                              const double SPD_safety_factor)
    {
      // if the strain rate is zero, or the derivative is zero, then
      // the exact choice of alpha factor does not matter because the
      // factor that it multiplies is zero -- so return the best value
      // (i.e., one)
      if ((strain_rate.norm() == 0) || (dviscosities_dstrain_rate.norm() == 0))
        return 1;

      const double norm_a_b = std::sqrt((strain_rate*strain_rate)*(dviscosities_dstrain_rate*dviscosities_dstrain_rate));;//std::sqrt((deviator(strain_rate)*deviator(strain_rate))*(dviscosities_dstrain_rate*dviscosities_dstrain_rate));
      const double contract_b_a = (dviscosities_dstrain_rate*strain_rate);
      const double one_minus_part = 1 - (contract_b_a / norm_a_b);
      const double denom = one_minus_part * one_minus_part * norm_a_b;

      // the case denom == 0 (smallest eigenvalue is zero), should return one,
      // and it does here, because C_safety * 2.0 * eta is always larger then zero.
      if (denom <= SPD_safety_factor * 2.0 * eta)
        return 1.0;
      else
        return std::max(0.0, SPD_safety_factor * ((2.0 * eta) / denom));
    }



    template <int dim>
    Point<dim> convert_array_to_point(const std::array<double,dim> &array)
    {
      Point<dim> point;
      for (unsigned int i = 0; i < dim; i++)
        point[i] = array[i];

      return point;
    }



    template <int dim>
    std::array<double,dim> convert_point_to_array(const Point<dim> &point)
    {
      std::array<double,dim> array;
      for (unsigned int i = 0; i < dim; i++)
        array[i] = point[i];

      return array;
    }



    Operator::Operator()
      :
      op(uninitialized)
    {}



    Operator::Operator(const operation _op)
      :
      op(_op)
    {}



    double
    Operator::operator() (const double x, const double y) const
    {
      switch (op)
        {
          case Utilities::Operator::add:
          {
            return x + y;
          }
          case Utilities::Operator::subtract:
          {
            return x - y;
          }
          case Utilities::Operator::minimum:
          {
            return std::min(x,y);
          }
          case Utilities::Operator::maximum:
          {
            return std::max(x,y);
          }
          default:
          {
            Assert (false, ExcInternalError());
          }
        }
      return numbers::signaling_nan<double>();
    }



    bool
    Operator::operator== (const operation other_op) const
    {
      return other_op == op;
    }



    std::vector<Operator> create_model_operator_list(const std::vector<std::string> &operator_names)
    {
      std::vector<Operator> operator_list(operator_names.size());
      for (unsigned int i=0; i<operator_names.size(); ++i)
        {
          // create operator list
          if (operator_names[i] == "add")
            operator_list[i] = Operator(Operator::add);
          else if (operator_names[i] == "subtract")
            operator_list[i] = Operator(Operator::subtract);
          else if (operator_names[i] == "minimum")
            operator_list[i] = Operator(Operator::minimum);
          else if (operator_names[i] == "maximum")
            operator_list[i] = Operator(Operator::maximum);
          else
            AssertThrow(false,
                        ExcMessage ("ASPECT only accepts the following operators: "
                                    "add, subtract, minimum and maximum. But your parameter file "
                                    "contains: " + operator_names[i] + ". Please check your parameter file.") );
        }

      return operator_list;
    }



    template <int dim>
    SymmetricTensor<2,dim>
    nth_basis_for_symmetric_tensors (const unsigned int k)
    {
      Assert((k < SymmetricTensor<2,dim>::n_independent_components),
             ExcMessage("The component is larger then the amount of independent components in the matrix.") );

      const TableIndices<2> indices_ij = SymmetricTensor<2,dim>::unrolled_to_component_indices (k);

      Tensor<2,dim> result;
      result[indices_ij] = 1;

      return symmetrize(result);
    }

    template <int dim>
    NaturalCoordinate<dim>::NaturalCoordinate(Point<dim> &position,
                                              const GeometryModel::Interface<dim> &geometry_model)
    {
      coordinate_system = geometry_model.natural_coordinate_system();
      coordinates = geometry_model.cartesian_to_natural_coordinates(position);
    }

    template <int dim>
    NaturalCoordinate<dim>::NaturalCoordinate(const std::array<double, dim> &coord,
                                              const Utilities::Coordinates::CoordinateSystem &coord_system) :
      coordinate_system (coord_system), coordinates (coord)
    {}



    template <int dim>
    std::array<double,dim> &NaturalCoordinate<dim>::get_coordinates()
    {
      return coordinates;
    }

    template <>
    std::array<double,1> NaturalCoordinate<2>::get_surface_coordinates() const
    {
      std::array<double,1> coordinate;

      switch (coordinate_system)
        {
          case Coordinates::CoordinateSystem::cartesian:
            coordinate[0] = coordinates[0];
            break;

          case Coordinates::CoordinateSystem::spherical:
            coordinate[0] = coordinates[1];
            break;

          case Coordinates::CoordinateSystem::ellipsoidal:
            coordinate[0] = coordinates[1];
            break;

          default:
            coordinate[0] = 0;
            Assert (false, ExcNotImplemented());
            break;
        }

      return coordinate;
    }

    template <>
    std::array<double,2> NaturalCoordinate<3>::get_surface_coordinates() const
    {
      std::array<double,2> coordinate;

      switch (coordinate_system)
        {
          case Coordinates::CoordinateSystem::cartesian:
            coordinate[0] = coordinates[0];
            coordinate[1] = coordinates[1];
            break;

          case Coordinates::CoordinateSystem::spherical:
            coordinate[0] = coordinates[1];
            coordinate[1] = coordinates[2];
            break;

          case Coordinates::CoordinateSystem::ellipsoidal:
            coordinate[0] = coordinates[1];
            coordinate[1] = coordinates[2];
            break;

          default:
            Assert (false, ExcNotImplemented());
        }

      return coordinate;
    }

    template <int dim>
    double NaturalCoordinate<dim>::get_depth_coordinate() const
    {
      switch (coordinate_system)
        {
          case Coordinates::CoordinateSystem::cartesian:
            return coordinates[dim-1];

          case Coordinates::CoordinateSystem::spherical:
            return coordinates[0];

          case Coordinates::CoordinateSystem::ellipsoidal:
            return coordinates[0];

          default:
            Assert (false, ExcNotImplemented());
        }

      return 0;
    }


// Explicit instantiations

#define INSTANTIATE(dim) \
  template \
  IndexSet extract_locally_active_dofs_with_component(const DoFHandler<dim> &, \
                                                      const ComponentMask &); \
  template \
  std::vector<std::string> \
  expand_dimensional_variable_names<dim> (const std::vector<std::string> &var_declarations);

    ASPECT_INSTANTIATE(INSTANTIATE)



    template class AsciiDataLookup<1>;
    template class AsciiDataLookup<2>;
    template class AsciiDataLookup<3>;
    template class AsciiDataBase<2>;
    template class AsciiDataBase<3>;
    template class AsciiDataBoundary<2>;
    template class AsciiDataBoundary<3>;
    template class AsciiDataInitial<2>;
    template class AsciiDataInitial<3>;
    template class AsciiDataProfile<1>;
    template class AsciiDataProfile<2>;
    template class AsciiDataProfile<3>;

    template Point<2> Coordinates::spherical_to_cartesian_coordinates<2>(const std::array<double,2> &scoord);
    template Point<3> Coordinates::spherical_to_cartesian_coordinates<3>(const std::array<double,3> &scoord);

    template std::array<double,2> Coordinates::cartesian_to_spherical_coordinates<2>(const Point<2> &position);
    template std::array<double,3> Coordinates::cartesian_to_spherical_coordinates<3>(const Point<3> &position);

    template Tensor<1,2> Coordinates::spherical_to_cartesian_vector<2>(const Tensor<1,2> &spherical_vector,
                                                                       const Point<2> &position);
    template Tensor<1,3> Coordinates::spherical_to_cartesian_vector<3>(const Tensor<1,3> &spherical_vector,
                                                                       const Point<3> &position);


    template std::array<double,2> Coordinates::WGS84_coordinates<2>(const Point<2> &position);
    template std::array<double,3> Coordinates::WGS84_coordinates<3>(const Point<3> &position);

    template bool polygon_contains_point<2>(const std::vector<Point<2> > &pointList, const dealii::Point<2> &point);
    template bool polygon_contains_point<3>(const std::vector<Point<2> > &pointList, const dealii::Point<2> &point);

    template double signed_distance_to_polygon<2>(const std::vector<Point<2> > &pointList, const dealii::Point<2> &point);
    template double signed_distance_to_polygon<3>(const std::vector<Point<2> > &pointList, const dealii::Point<2> &point);


    template std::array<Tensor<1,2>,1> orthogonal_vectors (const Tensor<1,2> &v);
    template std::array<Tensor<1,3>,2> orthogonal_vectors (const Tensor<1,3> &v);

    template double
    derivative_of_weighted_p_norm_average (const double averaged_parameter,
                                           const std::vector<double> &weights,
                                           const std::vector<double> &values,
                                           const std::vector<double> &derivatives,
                                           const double p);

    template dealii::SymmetricTensor<2, 2, double>
    derivative_of_weighted_p_norm_average (const double averaged_parameter,
                                           const std::vector<double> &weights,
                                           const std::vector<double> &values,
                                           const std::vector<dealii::SymmetricTensor<2, 2, double> > &derivatives,
                                           const double p);

    template dealii::SymmetricTensor<2, 3, double>
    derivative_of_weighted_p_norm_average (const double averaged_parameter,
                                           const std::vector<double> &weights,
                                           const std::vector<double> &values,
                                           const std::vector<dealii::SymmetricTensor<2, 3, double> > &derivatives,
                                           const double p);

    template double compute_spd_factor(const double eta,
                                       const SymmetricTensor<2,2> &strain_rate,
                                       const SymmetricTensor<2,2> &dviscosities_dstrain_rate,
                                       const double safety_factor);

    template double compute_spd_factor(const double eta,
                                       const SymmetricTensor<2,3> &strain_rate,
                                       const SymmetricTensor<2,3> &dviscosities_dstrain_rate,
                                       const double safety_factor);

    template Point<2> convert_array_to_point<2>(const std::array<double,2> &array);
    template Point<3> convert_array_to_point<3>(const std::array<double,3> &array);

    template std::array<double,2> convert_point_to_array<2>(const Point<2> &point);
    template std::array<double,3> convert_point_to_array<3>(const Point<3> &point);

    template SymmetricTensor<2,2> nth_basis_for_symmetric_tensors (const unsigned int k);
    template SymmetricTensor<2,3> nth_basis_for_symmetric_tensors (const unsigned int k);

    template class NaturalCoordinate<2>;
    template class NaturalCoordinate<3>;


    template Table<2,double> parse_input_table(const std::string &input_string,
                                               const unsigned int n_rows,
                                               const unsigned int n_columns,
                                               const std::string &property_name);
  }
}<|MERGE_RESOLUTION|>--- conflicted
+++ resolved
@@ -2255,8 +2255,6 @@
         return Tensor<1,dim-1>();
     }
 
-<<<<<<< HEAD
-=======
 
     template <int dim>
     double
@@ -2265,7 +2263,6 @@
       return lookups.find(boundary_indicator)->second->get_maximum_component_value(component);
     }
 
->>>>>>> f0060db3
 
     template <int dim>
     void
