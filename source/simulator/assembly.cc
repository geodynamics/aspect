/*
  Copyright (C) 2011 - 2015 by the authors of the ASPECT code.

  This file is part of ASPECT.

  ASPECT is free software; you can redistribute it and/or modify
  it under the terms of the GNU General Public License as published by
  the Free Software Foundation; either version 2, or (at your option)
  any later version.

  ASPECT is distributed in the hope that it will be useful,
  but WITHOUT ANY WARRANTY; without even the implied warranty of
  MERCHANTABILITY or FITNESS FOR A PARTICULAR PURPOSE.  See the
  GNU General Public License for more details.

  You should have received a copy of the GNU General Public License
  along with ASPECT; see the file doc/COPYING.  If not see
  <http://www.gnu.org/licenses/>.
*/


#include <aspect/simulator.h>
<<<<<<< HEAD
#include <aspect/material_model/melt_interface.h>

=======
#include <aspect/utilities.h>
>>>>>>> c65d7736

#include <deal.II/base/quadrature_lib.h>
#include <deal.II/base/work_stream.h>
#include <deal.II/lac/full_matrix.h>
#include <deal.II/lac/constraint_matrix.h>
#include <deal.II/grid/tria_iterator.h>
#include <deal.II/grid/filtered_iterator.h>
#include <deal.II/dofs/dof_accessor.h>
#include <deal.II/dofs/dof_tools.h>
#include <deal.II/fe/fe_values.h>

#include <limits>


namespace aspect
{
  namespace internal
  {
    namespace Assembly
    {
      namespace Scratch
      {
        template <int dim>
        struct StokesPreconditioner
        {
          StokesPreconditioner (const FiniteElement<dim> &finite_element,
                                const Quadrature<dim>    &quadrature,
                                const Quadrature<dim-1>  &face_quadrature,
                                const Mapping<dim>       &mapping,
                                const UpdateFlags         update_flags,
                                const unsigned int        n_compositional_fields,
				const bool                add_compaction_pressure);
          StokesPreconditioner (const StokesPreconditioner &data);

          virtual ~StokesPreconditioner ();

          FEValues<dim>               finite_element_values;
          FEFaceValues<dim>           finite_element_face_values;

          std::vector<SymmetricTensor<2,dim> > grads_phi_u;
          std::vector<double>                  phi_p;
          std::vector<double>                  phi_p_c;
          std::vector<Tensor<1,dim> >          grad_phi_p;

          std::vector<double>                  temperature_values;
          std::vector<double>                  pressure_values;
          std::vector<SymmetricTensor<2,dim> > strain_rates;
          std::vector<std::vector<double> >     composition_values;

          MaterialModel::MaterialModelInputs<dim> material_model_inputs;
          MaterialModel::MaterialModelOutputs<dim> material_model_outputs;
        };



        template <int dim>
        StokesPreconditioner<dim>::
        StokesPreconditioner (const FiniteElement<dim> &finite_element,
                              const Quadrature<dim>    &quadrature,
                              const Quadrature<dim-1>  &face_quadrature,
                              const Mapping<dim>       &mapping,
                              const UpdateFlags         update_flags,
                              const unsigned int        n_compositional_fields,
			      const bool                add_compaction_pressure)
          :
          finite_element_values (mapping, finite_element, quadrature,
                                 update_flags),
<<<<<<< HEAD
          finite_element_face_values (mapping, finite_element, face_quadrature,
                                     (update_values  | update_quadrature_points |
                                      update_normal_vectors | update_gradients |
                                      update_JxW_values)),
          grads_phi_u (finite_element.dofs_per_cell),
          phi_p (finite_element.dofs_per_cell),
          phi_p_c (add_compaction_pressure ? finite_element.dofs_per_cell : 0),
          grad_phi_p (add_compaction_pressure ? finite_element.dofs_per_cell : 0),
          temperature_values (quadrature.size()),
          pressure_values (quadrature.size()),
          strain_rates (quadrature.size()),
=======
          grads_phi_u (finite_element.dofs_per_cell, Utilities::signaling_nan<SymmetricTensor<2,dim> >()),
          phi_p (finite_element.dofs_per_cell, Utilities::signaling_nan<double>()),
          temperature_values (quadrature.size(), Utilities::signaling_nan<double>()),
          pressure_values (quadrature.size(), Utilities::signaling_nan<double>()),
          strain_rates (quadrature.size(), Utilities::signaling_nan<SymmetricTensor<2,dim> >()),
>>>>>>> c65d7736
          composition_values(n_compositional_fields,
                             std::vector<double>(quadrature.size(), Utilities::signaling_nan<double>())),
          material_model_inputs(quadrature.size(), n_compositional_fields),
          material_model_outputs(quadrature.size(), n_compositional_fields)
        {}



        template <int dim>
        StokesPreconditioner<dim>::
        StokesPreconditioner (const StokesPreconditioner &scratch)
          :
          finite_element_values (scratch.finite_element_values.get_mapping(),
                                 scratch.finite_element_values.get_fe(),
                                 scratch.finite_element_values.get_quadrature(),
                                 scratch.finite_element_values.get_update_flags()),
          finite_element_face_values (scratch.finite_element_face_values.get_mapping(),
                                      scratch.finite_element_face_values.get_fe(),
                                      scratch.finite_element_face_values.get_quadrature(),
                                      scratch.finite_element_face_values.get_update_flags()),
          grads_phi_u (scratch.grads_phi_u),
          phi_p (scratch.phi_p),
	phi_p_c (scratch.phi_p_c),
	grad_phi_p(scratch.grad_phi_p),
          temperature_values (scratch.temperature_values),
          pressure_values (scratch.pressure_values),
          strain_rates (scratch.strain_rates),
          composition_values(scratch.composition_values),
          material_model_inputs(scratch.material_model_inputs),
          material_model_outputs(scratch.material_model_outputs)
        {}


        template <int dim>
        StokesPreconditioner<dim>::
        ~StokesPreconditioner ()
        {}



        // We derive the StokesSystem scratch array from the
        // StokesPreconditioner array. We do this because all the objects that
        // are necessary for the assembly of the preconditioner are also
        // needed for the actual system matrix and right hand side, plus some
        // extra data that we need for the time stepping and traction boundaries
        // on the right hand side.
        template <int dim>
        struct StokesSystem : public StokesPreconditioner<dim>
        {
          StokesSystem (const FiniteElement<dim> &finite_element,
                        const Mapping<dim>       &mapping,
                        const Quadrature<dim>    &quadrature,
                        const Quadrature<dim-1>  &face_quadrature,
                        const UpdateFlags         update_flags,
<<<<<<< HEAD
                        const unsigned int        n_compositional_fields,
                        const bool                add_compaction_pressure);
=======
                        const UpdateFlags         face_update_flags,
                        const unsigned int        n_compositional_fields);
>>>>>>> c65d7736

          StokesSystem (const StokesSystem<dim> &data);

          FEFaceValues<dim>               face_finite_element_values;

          std::vector<Tensor<1,dim> >          phi_u;
          std::vector<SymmetricTensor<2,dim> > grads_phi_u;
          std::vector<double>                  div_phi_u;
          std::vector<Tensor<1,dim> >          velocity_values;
        };



        template <int dim>
        StokesSystem<dim>::
        StokesSystem (const FiniteElement<dim> &finite_element,
                      const Mapping<dim>       &mapping,
                      const Quadrature<dim>    &quadrature,
                      const Quadrature<dim-1>  &face_quadrature,
                      const UpdateFlags         update_flags,
<<<<<<< HEAD
                      const unsigned int        n_compositional_fields,
                      const bool                add_compaction_pressure)
=======
                      const UpdateFlags         face_update_flags,
                      const unsigned int        n_compositional_fields)
>>>>>>> c65d7736
          :
          StokesPreconditioner<dim> (finite_element, quadrature, face_quadrature,
                                     mapping,
<<<<<<< HEAD
                                     update_flags,
				     n_compositional_fields,
				     add_compaction_pressure),
          phi_u (finite_element.dofs_per_cell),
          grads_phi_u (finite_element.dofs_per_cell),
          div_phi_u (finite_element.dofs_per_cell),
          velocity_values (quadrature.size())
=======
                                     update_flags, n_compositional_fields),

          face_finite_element_values (mapping,
                                      finite_element,
                                      face_quadrature,
                                      face_update_flags),

          phi_u (finite_element.dofs_per_cell, Utilities::signaling_nan<Tensor<1,dim> >()),
          grads_phi_u (finite_element.dofs_per_cell, Utilities::signaling_nan<SymmetricTensor<2,dim> >()),
          div_phi_u (finite_element.dofs_per_cell, Utilities::signaling_nan<double>()),
          velocity_values (quadrature.size(), Utilities::signaling_nan<Tensor<1,dim> >())
>>>>>>> c65d7736
        {}



        template <int dim>
        StokesSystem<dim>::
        StokesSystem (const StokesSystem<dim> &scratch)
          :
          StokesPreconditioner<dim> (scratch),

          face_finite_element_values (scratch.face_finite_element_values.get_mapping(),
                                      scratch.face_finite_element_values.get_fe(),
                                      scratch.face_finite_element_values.get_quadrature(),
                                      scratch.face_finite_element_values.get_update_flags()),

          phi_u (scratch.phi_u),
          grads_phi_u (scratch.grads_phi_u),
          div_phi_u (scratch.div_phi_u),
          velocity_values (scratch.velocity_values)
        {}



        template <int dim>
        struct AdvectionSystem
        {
          AdvectionSystem (const FiniteElement<dim> &finite_element,
                           const FiniteElement<dim> &advection_element,
                           const Mapping<dim>       &mapping,
                           const Quadrature<dim>    &quadrature,
                           const unsigned int        n_compositional_fields);
          AdvectionSystem (const AdvectionSystem &data);

          FEValues<dim>               finite_element_values;

          std::vector<types::global_dof_index>   local_dof_indices;

          /**
           * Variables describing the values and gradients of the
           * shape functions at the quadrature points, as they are
           * used in the advection assembly function. note that the sizes
           * of these arrays are equal to the number of shape functions
           * corresponding to the advected field (and not of the overall
           * field!), and that they are also correspondingly indexed.
           */
          std::vector<double>         phi_field;
          std::vector<Tensor<1,dim> > grad_phi_field;

          std::vector<Tensor<1,dim> > old_velocity_values;
          std::vector<Tensor<1,dim> > old_old_velocity_values;

          std::vector<double>         old_pressure;
          std::vector<double>         old_old_pressure;
          std::vector<Tensor<1,dim> > old_pressure_gradients;
          std::vector<Tensor<1,dim> > old_old_pressure_gradients;

          std::vector<SymmetricTensor<2,dim> > old_strain_rates;
          std::vector<SymmetricTensor<2,dim> > old_old_strain_rates;

          std::vector<double>         old_temperature_values;
          std::vector<double>         old_old_temperature_values;

          std::vector<double>        *old_field_values;
          std::vector<double>        *old_old_field_values;
          std::vector<Tensor<1,dim> > old_field_grads;
          std::vector<Tensor<1,dim> > old_old_field_grads;
          std::vector<double>         old_field_laplacians;
          std::vector<double>         old_old_field_laplacians;

          std::vector<std::vector<double> > old_composition_values;
          std::vector<std::vector<double> > old_old_composition_values;

          std::vector<double>         current_temperature_values;
          std::vector<Tensor<1,dim> > current_velocity_values;
          std::vector<Tensor<1,dim> > mesh_velocity_values;

          std::vector<SymmetricTensor<2,dim> > current_strain_rates;
          std::vector<double>         current_pressure_values;
          std::vector<Tensor<1,dim> > current_pressure_gradients;
          std::vector<std::vector<double> > current_composition_values;
          std::vector<double>         current_velocity_divergences;

          MaterialModel::MaterialModelInputs<dim> material_model_inputs;
          MaterialModel::MaterialModelOutputs<dim> material_model_outputs;

          MaterialModel::MaterialModelInputs<dim> explicit_material_model_inputs;
          MaterialModel::MaterialModelOutputs<dim> explicit_material_model_outputs;
        };



        template <int dim>
        AdvectionSystem<dim>::
        AdvectionSystem (const FiniteElement<dim> &finite_element,
                         const FiniteElement<dim> &advection_element,
                         const Mapping<dim>       &mapping,
                         const Quadrature<dim>    &quadrature,
                         const unsigned int        n_compositional_fields)
          :
          finite_element_values (mapping,
                                 finite_element, quadrature,
                                 update_values    |
                                 update_gradients |
                                 update_hessians  |
                                 update_quadrature_points |
                                 update_JxW_values),

          local_dof_indices (finite_element.dofs_per_cell),

          phi_field (advection_element.dofs_per_cell, Utilities::signaling_nan<double>()),
          grad_phi_field (advection_element.dofs_per_cell, Utilities::signaling_nan<Tensor<1,dim> >()),
          old_velocity_values (quadrature.size(), Utilities::signaling_nan<Tensor<1,dim> >()),
          old_old_velocity_values (quadrature.size(), Utilities::signaling_nan<Tensor<1,dim> >()),
          old_pressure (quadrature.size(), Utilities::signaling_nan<double>()),
          old_old_pressure (quadrature.size(), Utilities::signaling_nan<double>()),
          old_pressure_gradients (quadrature.size(), Utilities::signaling_nan<Tensor<1,dim> >()),
          old_old_pressure_gradients (quadrature.size(), Utilities::signaling_nan<Tensor<1,dim> >()),
          old_strain_rates (quadrature.size(), Utilities::signaling_nan<SymmetricTensor<2,dim> >()),
          old_old_strain_rates (quadrature.size(), Utilities::signaling_nan<SymmetricTensor<2,dim> >()),
          old_temperature_values (quadrature.size(), Utilities::signaling_nan<double>()),
          old_old_temperature_values(quadrature.size(), Utilities::signaling_nan<double>()),
          old_field_grads(quadrature.size(), Utilities::signaling_nan<Tensor<1,dim> >()),
          old_old_field_grads(quadrature.size(), Utilities::signaling_nan<Tensor<1,dim> >()),
          old_field_laplacians(quadrature.size(), Utilities::signaling_nan<double>()),
          old_old_field_laplacians(quadrature.size(), Utilities::signaling_nan<double>()),
          old_composition_values(n_compositional_fields,
                                 std::vector<double>(quadrature.size(), Utilities::signaling_nan<double>())),
          old_old_composition_values(n_compositional_fields,
                                     std::vector<double>(quadrature.size(), Utilities::signaling_nan<double>())),
          current_temperature_values(quadrature.size(), Utilities::signaling_nan<double>()),
          current_velocity_values(quadrature.size(), Utilities::signaling_nan<Tensor<1,dim> >()),
          mesh_velocity_values(quadrature.size(), Utilities::signaling_nan<Tensor<1,dim> >()),
          current_strain_rates(quadrature.size(), Utilities::signaling_nan<SymmetricTensor<2,dim> >()),
          current_pressure_values(quadrature.size(), Utilities::signaling_nan<double>()),
          current_pressure_gradients(quadrature.size(), Utilities::signaling_nan<Tensor<1,dim> >()),
          current_composition_values(n_compositional_fields,
<<<<<<< HEAD
                                     std::vector<double>(quadrature.size())),
          current_velocity_divergences(quadrature.size()),
=======
                                     std::vector<double>(quadrature.size(), Utilities::signaling_nan<double>())),
>>>>>>> c65d7736
          material_model_inputs(quadrature.size(), n_compositional_fields),
          material_model_outputs(quadrature.size(), n_compositional_fields),
          explicit_material_model_inputs(quadrature.size(), n_compositional_fields),
          explicit_material_model_outputs(quadrature.size(), n_compositional_fields)
        {}



        template <int dim>
        AdvectionSystem<dim>::
        AdvectionSystem (const AdvectionSystem &scratch)
          :
          finite_element_values (scratch.finite_element_values.get_mapping(),
                                 scratch.finite_element_values.get_fe(),
                                 scratch.finite_element_values.get_quadrature(),
                                 scratch.finite_element_values.get_update_flags()),

          local_dof_indices (scratch.finite_element_values.get_fe().dofs_per_cell),

          phi_field (scratch.phi_field),
          grad_phi_field (scratch.grad_phi_field),
          old_velocity_values (scratch.old_velocity_values),
          old_old_velocity_values (scratch.old_old_velocity_values),
          old_pressure (scratch.old_pressure),
          old_old_pressure (scratch.old_old_pressure),
          old_pressure_gradients (scratch.old_pressure_gradients),
          old_old_pressure_gradients (scratch.old_old_pressure_gradients),
          old_strain_rates (scratch.old_strain_rates),
          old_old_strain_rates (scratch.old_old_strain_rates),
          old_temperature_values (scratch.old_temperature_values),
          old_old_temperature_values (scratch.old_old_temperature_values),
          old_field_grads (scratch.old_field_grads),
          old_old_field_grads (scratch.old_old_field_grads),
          old_field_laplacians (scratch.old_field_laplacians),
          old_old_field_laplacians (scratch.old_old_field_laplacians),
          old_composition_values(scratch.old_composition_values),
          old_old_composition_values(scratch.old_old_composition_values),
          current_temperature_values(scratch.current_temperature_values),
          current_velocity_values(scratch.current_velocity_values),
          mesh_velocity_values(scratch.mesh_velocity_values),
          current_strain_rates(scratch.current_strain_rates),
          current_pressure_values(scratch.current_pressure_values),
          current_pressure_gradients(scratch.current_pressure_gradients),
          current_composition_values(scratch.current_composition_values),
          current_velocity_divergences(scratch.current_velocity_divergences),
          material_model_inputs(scratch.material_model_inputs),
          material_model_outputs(scratch.material_model_outputs),
          explicit_material_model_inputs(scratch.explicit_material_model_inputs),
          explicit_material_model_outputs(scratch.explicit_material_model_outputs)
        {}

      }


      // The CopyData arrays are similar to the
      // Scratch arrays. They provide a
      // constructor, a copy operation, and
      // some arrays for local matrix, local
      // vectors and the relation between local
      // and global degrees of freedom (a.k.a.
      // <code>local_dof_indices</code>).
      namespace CopyData
      {
        template <int dim>
        struct StokesPreconditioner
        {
          StokesPreconditioner (const FiniteElement<dim> &finite_element);
          StokesPreconditioner (const StokesPreconditioner &data);

          virtual ~StokesPreconditioner ();

          FullMatrix<double>          local_matrix;
          std::vector<types::global_dof_index>   local_dof_indices;
        };



        template <int dim>
        StokesPreconditioner<dim>::
        StokesPreconditioner (const FiniteElement<dim> &finite_element)
          :
          local_matrix (finite_element.dofs_per_cell,
                        finite_element.dofs_per_cell),
          local_dof_indices (finite_element.dofs_per_cell)
        {}



        template <int dim>
        StokesPreconditioner<dim>::
        StokesPreconditioner (const StokesPreconditioner &data)
          :
          local_matrix (data.local_matrix),
          local_dof_indices (data.local_dof_indices)
        {}


        template <int dim>
        StokesPreconditioner<dim>::
        ~StokesPreconditioner ()
        {}



        template <int dim>
        struct StokesSystem : public StokesPreconditioner<dim>
        {
          StokesSystem (const FiniteElement<dim> &finite_element,
                        const bool                do_pressure_rhs_compatibility_modification);
          StokesSystem (const StokesSystem<dim> &data);

          Vector<double> local_rhs;
          Vector<double> local_pressure_shape_function_integrals;
        };



        template <int dim>
        StokesSystem<dim>::
        StokesSystem (const FiniteElement<dim> &finite_element,
                      const bool                do_pressure_rhs_compatibility_modification)
          :
          StokesPreconditioner<dim> (finite_element),
          local_rhs (finite_element.dofs_per_cell),
          local_pressure_shape_function_integrals (do_pressure_rhs_compatibility_modification ?
                                                   finite_element.dofs_per_cell
                                                   :
                                                   0)
        {}



        template <int dim>
        StokesSystem<dim>::
        StokesSystem (const StokesSystem<dim> &data)
          :
          StokesPreconditioner<dim> (data),
          local_rhs (data.local_rhs),
          local_pressure_shape_function_integrals (data.local_pressure_shape_function_integrals.size())
        {}



        template <int dim>
        struct AdvectionSystem
        {
          /**
           * Constructor.
           * @param finite_element The element that describes the field for which we
           *    are trying to assemble a linear system. <b>Not</b> the global finite
           *    element.
           */
          AdvectionSystem (const FiniteElement<dim> &finite_element);
          AdvectionSystem (const AdvectionSystem &data);

          /**
           * Local contributions to the global matrix and right hand side
           * that correspond only to the variables listed in local_dof_indices
           */
          FullMatrix<double>          local_matrix;
          Vector<double>              local_rhs;

          /**
           * Indices of those degrees of freedom that actually correspond
           * to the temperature or compositional field. since this structure
           * is used to represent just contributions to the advection
           * systems, there will be no contributions to other parts of the
           * system and consequently, we do not need to list here indices
           * that correspond to velocity or pressure degrees (or, in fact
           * any other variable outside the block we are currently considering)
           */
          std::vector<types::global_dof_index>   local_dof_indices;
        };



        template <int dim>
        AdvectionSystem<dim>::
        AdvectionSystem (const FiniteElement<dim> &finite_element)
          :
          local_matrix (finite_element.dofs_per_cell,
                        finite_element.dofs_per_cell),
          local_rhs (finite_element.dofs_per_cell),
          local_dof_indices (finite_element.dofs_per_cell)
        {}



        template <int dim>
        AdvectionSystem<dim>::
        AdvectionSystem (const AdvectionSystem &data)
          :
          local_matrix (data.local_matrix),
          local_rhs (data.local_rhs),
          local_dof_indices (data.local_dof_indices)
        {}

      }
    }
  }


  /**
   * Compute the variation in the entropy needed in the definition of the
   * artificial viscosity used to stabilize the composition/temperature equation.
   */
  template <int dim>
  double
  Simulator<dim>::get_entropy_variation (const double average_field,
                                         const AdvectionField &advection_field) const
  {
    // only do this if we really need entropy
    // variation. otherwise return something that's obviously
    // nonsensical
    if (parameters.stabilization_alpha != 2)
      return std::numeric_limits<double>::quiet_NaN();

    // record maximal entropy on Gauss quadrature
    // points
    const QGauss<dim> quadrature_formula (parameters.temperature_degree+1);
    const unsigned int n_q_points = quadrature_formula.size();

    const FEValuesExtractors::Scalar field
      = (advection_field.is_temperature()
         ?
         introspection.extractors.temperature
         :
         introspection.extractors.compositional_fields[advection_field.compositional_variable]
        );

    FEValues<dim> fe_values (finite_element, quadrature_formula,
                             update_values | update_JxW_values);
    std::vector<double> old_field_values(n_q_points);
    std::vector<double> old_old_field_values(n_q_points);

    double min_entropy = std::numeric_limits<double>::max(),
           max_entropy = -std::numeric_limits<double>::max(),
           area = 0,
           entropy_integrated = 0;

    // loop over all locally owned cells and evaluate the entropy
    // at all quadrature points. keep a running tally of the
    // integral over the entropy as well as the area and the
    // maximal and minimal entropy
    typename DoFHandler<dim>::active_cell_iterator
    cell = dof_handler.begin_active(),
    endc = dof_handler.end();
    for (; cell!=endc; ++cell)
      if (cell->is_locally_owned())
        {
          fe_values.reinit (cell);
          fe_values[field].get_function_values (old_solution,
                                                old_field_values);
          fe_values[field].get_function_values (old_old_solution,
                                                old_old_field_values);
          for (unsigned int q=0; q<n_q_points; ++q)
            {
              const double T = (old_field_values[q] +
                                old_old_field_values[q]) / 2;
              const double entropy = ((T-average_field) *
                                      (T-average_field));

              min_entropy = std::min (min_entropy, entropy);
              max_entropy = std::max (max_entropy, entropy);

              area += fe_values.JxW(q);
              entropy_integrated += fe_values.JxW(q) * entropy;
            }
        }

    // do MPI data exchange: we need to sum over
    // the two integrals (area,
    // entropy_integrated), and get the extrema
    // for maximum and minimum. combine
    // MPI_Allreduce for two values since that is
    // an expensive operation
    const double local_for_sum[2] = { entropy_integrated, area },
                                    local_for_max[2] = { -min_entropy, max_entropy };
    double global_for_sum[2], global_for_max[2];

    dealii::Utilities::MPI::sum (local_for_sum, mpi_communicator, global_for_sum);
    dealii::Utilities::MPI::max (local_for_max, mpi_communicator, global_for_max);

    const double average_entropy = global_for_sum[0] / global_for_sum[1];

    // return the maximal deviation of the entropy everywhere from the
    // average value
    return std::max(global_for_max[1] - average_entropy,
                    average_entropy - (-global_for_max[0]));
  }

  template <int dim>
  void
  Simulator<dim>::
  compute_advection_system_residual(internal::Assembly::Scratch::AdvectionSystem<dim> &scratch,
                                    const double                        average_field,
                                    const AdvectionField               &advection_field,
                                    double                             &max_residual,
                                    double                             &max_velocity,
                                    double                             &max_density,
                                    double                             &max_specific_heat,
                                    double                             &max_conductivity) const
  {
    const unsigned int n_q_points = scratch.old_field_values->size();

    HeatingModel::HeatingModelOutputs heating_model_outputs(n_q_points, parameters.n_compositional_fields);
    heating_model_manager.evaluate(scratch.explicit_material_model_inputs,
                                   scratch.explicit_material_model_outputs,
                                   heating_model_outputs);

    for (unsigned int q=0; q < n_q_points; ++q)
      {
        const Tensor<1,dim> u = (scratch.old_velocity_values[q] +
                                 scratch.old_old_velocity_values[q]) / 2;

        const double dField_dt = (old_time_step == 0.0) ? 0 :
                                 (
                                   ((*scratch.old_field_values)[q] - (*scratch.old_old_field_values)[q])
                                   / old_time_step);
        const double u_grad_field = u * (scratch.old_field_grads[q] +
                                         scratch.old_old_field_grads[q]) / 2;

        const double density              = ((advection_field.is_temperature())
                                             ? scratch.explicit_material_model_outputs.densities[q] : 1.0);
        const double conductivity = ((advection_field.is_temperature()) ? scratch.explicit_material_model_outputs.thermal_conductivities[q] : 0.0);
        const double c_P                  = ((advection_field.is_temperature()) ? scratch.explicit_material_model_outputs.specific_heat[q] : 1.0);
        const double k_Delta_field = conductivity
                                     * (scratch.old_field_laplacians[q] +
                                        scratch.old_old_field_laplacians[q]) / 2;

        const double field = ((*scratch.old_field_values)[q] + (*scratch.old_old_field_values)[q]) / 2;

<<<<<<< HEAD
        const double gamma
          = compute_heating_term(scratch,
                                 scratch.explicit_material_model_inputs,
                                 scratch.explicit_material_model_outputs,
                                 advection_field,
                                 q);

        const double latent_heat_LHS =
          ((parameters.include_latent_heat && advection_field.is_temperature())
           ?
           - scratch.explicit_material_model_outputs.densities[q] *
           scratch.explicit_material_model_inputs.temperature[q] *
           scratch.explicit_material_model_outputs.entropy_derivative_temperature[q]
           :
           0.0);

        const double dreaction_term_dt =
          ((advection_field.is_temperature() || (advection_field.is_porosity(introspection)
                                                 && parameters.include_melt_transport))
           ?
           0.0
           :
           scratch.explicit_material_model_outputs.reaction_terms[q][advection_field.compositional_variable])
           / old_time_step;

        // TODO: we use the current velocity divergences here instead of the old ones
        const double melt_transport_RHS = compute_melting_RHS (scratch,
                                                               scratch.explicit_material_model_inputs,
                                                               scratch.explicit_material_model_outputs,
                                                               advection_field,
                                                               q);

        const double melt_transport_LHS =
          ((parameters.include_melt_transport && advection_field.is_porosity(introspection))
           ?
           scratch.current_velocity_divergences[q]
           + (material_model->is_compressible()
              ?
              scratch.explicit_material_model_outputs.compressibilities[q]
              * scratch.explicit_material_model_outputs.densities[q]
              * u
              * gravity_model->gravity_vector (scratch.finite_element_values.quadrature_point(q))
              :
              0.0)
           :
           0.0);


        double residual
          = std::abs((density * c_P + latent_heat_LHS) * (dField_dt + u_grad_field) - k_Delta_field + melt_transport_LHS * field
                      - gamma - melt_transport_RHS - dreaction_term_dt);
=======

        const double gamma =
          ((advection_field.is_temperature())
           ?
           heating_model_outputs.heating_source_terms[q]
           :
           0.0);

        const double latent_heat_LHS =
          ((advection_field.is_temperature())
           ?
           heating_model_outputs.lhs_latent_heat_terms[q]
           :
           0.0);

        const double dreaction_term_dt =
          (advection_field.is_temperature() || old_time_step == 0)
          ?
          0.0
          :
          (scratch.explicit_material_model_outputs.reaction_terms[q][advection_field.compositional_variable]
           / old_time_step);

        double residual
          = std::abs((density * c_P + latent_heat_LHS) * (dField_dt + u_grad_field) - k_Delta_field - gamma
                     - dreaction_term_dt);
>>>>>>> c65d7736

        if (parameters.stabilization_alpha == 2)
          residual *= std::abs(field - average_field);

        max_residual = std::max      (residual,        max_residual);
        max_velocity = std::max      (std::sqrt (u*u), max_velocity);
        max_density  = std::max      (density,         max_density);
        max_specific_heat = std::max (c_P,             max_specific_heat);
        max_conductivity = std::max  (conductivity,    max_conductivity);
      }
  }


  template <int dim>
  double
  Simulator<dim>::
  compute_viscosity (internal::Assembly::Scratch::AdvectionSystem<dim> &scratch,
                     const double                        global_u_infty,
                     const double                        global_field_variation,
                     const double                        average_field,
                     const double                        global_entropy_variation,
                     const double                        cell_diameter,
                     const AdvectionField     &advection_field) const
  {
    double max_residual = 0;
    double max_velocity = 0;
    double max_density = 0;
    double max_specific_heat = 0;
    double max_conductivity = 0;

    compute_advection_system_residual(scratch,
                                      average_field,
                                      advection_field,
                                      max_residual,
                                      max_velocity,
                                      max_density,
                                      max_specific_heat,
                                      max_conductivity);

    // If the velocity is 0 we have to assume a sensible velocity to calculate
    // an artificial diffusion. We choose similar to nondimensional
    // formulations: v ~ thermal_diffusivity / length_scale, which cancels
    // the density and specific heat from the entropy formulation. It seems
    // surprising at first that only the conductivity remains, but remember
    // that this actually *is* an additional artificial diffusion.
    if (std::abs(global_u_infty) < 1e-50)
      return parameters.stabilization_beta *
             max_conductivity / geometry_model->length_scale() *
             cell_diameter;

    const double max_viscosity = parameters.stabilization_beta *
                                 max_density *
                                 max_specific_heat *
                                 max_velocity * cell_diameter;

    if (timestep_number <= 1
        || std::abs(global_entropy_variation) < 1e-50
        || std::abs(global_field_variation) < 1e-50)
      // we don't have sensible timesteps during the first two iterations
      // and we can not divide by the entropy_variation if it is zero
      return max_viscosity;
    else
      {
        Assert (old_time_step > 0, ExcInternalError());

        double entropy_viscosity;
        if (parameters.stabilization_alpha == 2)
          entropy_viscosity = (parameters.stabilization_c_R *
                               cell_diameter * cell_diameter *
                               max_residual /
                               global_entropy_variation);
        else
          entropy_viscosity = (parameters.stabilization_c_R *
                               cell_diameter * global_Omega_diameter *
                               max_velocity * max_residual /
                               (global_u_infty * global_field_variation));


        return std::min (max_viscosity, entropy_viscosity);
      }
  }

  template <int dim>
  void
  Simulator<dim>::
  get_artificial_viscosity (Vector<float> &viscosity_per_cell,
                            const AdvectionField &advection_field) const
  {
    Assert(viscosity_per_cell.size()==triangulation.n_active_cells(), ExcInternalError());

<<<<<<< HEAD
    if(advection_field.field_type == AdvectionField::compositional_field)
=======
    if (advection_field.field_type == AdvectionField::compositional_field)
>>>>>>> c65d7736
      Assert(parameters.n_compositional_fields > advection_field.compositional_variable, ExcInternalError());

    viscosity_per_cell = 0.0;

<<<<<<< HEAD
    // this function computes the artificial viscosity for the temperature
    // equation only. create an object that signifies this.
    const AdvectionField torc (advection_field.field_type, advection_field.compositional_variable);
=======
>>>>>>> c65d7736
    const std::pair<double,double>
    global_field_range = get_extrapolated_advection_field_range (advection_field);
    double global_entropy_variation = get_entropy_variation ((global_field_range.first +
                                                              global_field_range.second) / 2,
                                                             advection_field);
    double global_max_velocity = get_maximal_velocity(old_solution);


    internal::Assembly::Scratch::
    AdvectionSystem<dim> scratch (finite_element,
<<<<<<< HEAD
                                  finite_element.base_element(advection_field.field_type == AdvectionField::temperature_field
                                                              ?
                                                              introspection.block_indices.temperature
                                                              :
                                                              introspection.block_indices.compositional_fields[advection_field.compositional_variable]),
                                  mapping,
                                  QGauss<dim>((advection_field.field_type == AdvectionField::temperature_field
=======
                                  finite_element.base_element(advection_field.base_element(introspection)),
                                  mapping,
                                  QGauss<dim>((advection_field.is_temperature()
>>>>>>> c65d7736
                                               ?
                                               parameters.temperature_degree
                                               :
                                               parameters.composition_degree)
                                              +
                                              (parameters.stokes_velocity_degree+1)/2),
                                  parameters.n_compositional_fields);

    typename DoFHandler<dim>::active_cell_iterator cell = dof_handler.begin_active();
    for (unsigned int cellidx=0; cellidx<triangulation.n_active_cells(); ++cellidx, ++cell)
      {
        if (!cell->is_locally_owned())
          {
            viscosity_per_cell[cellidx]=-1;
            continue;
          }

        const unsigned int n_q_points    = scratch.finite_element_values.n_quadrature_points;

        // also have the number of dofs that correspond just to the element for
        // the system we are currently trying to assemble
        const unsigned int advection_dofs_per_cell = scratch.phi_field.size();
        (void)advection_dofs_per_cell;
        Assert (advection_dofs_per_cell < scratch.finite_element_values.get_fe().dofs_per_cell, ExcInternalError());
        Assert (scratch.grad_phi_field.size() == advection_dofs_per_cell, ExcInternalError());
        Assert (scratch.phi_field.size() == advection_dofs_per_cell, ExcInternalError());

        const unsigned int solution_component
          = (advection_field.field_type == AdvectionField::temperature_field
             ?
             introspection.component_indices.temperature
             :
             introspection.component_indices.compositional_fields[advection_field.compositional_variable]);
        const FEValuesExtractors::Scalar solution_field
<<<<<<< HEAD
          = (advection_field.field_type == AdvectionField::temperature_field
=======
          = (advection_field.is_temperature()
>>>>>>> c65d7736
             ?
             introspection.extractors.temperature
             :
             introspection.extractors.compositional_fields[advection_field.compositional_variable]);

        scratch.finite_element_values.reinit (cell);

        // get all dof indices on the current cell, then extract those
        // that correspond to the solution_field we are interested in
        cell->get_dof_indices (scratch.local_dof_indices);

        // initialize all of the scratch fields for further down
        scratch.finite_element_values[introspection.extractors.temperature].get_function_values (old_solution,
            scratch.old_temperature_values);
        scratch.finite_element_values[introspection.extractors.temperature].get_function_values (old_old_solution,
            scratch.old_old_temperature_values);

        scratch.finite_element_values[introspection.extractors.velocities].get_function_symmetric_gradients (old_solution,
            scratch.old_strain_rates);
        scratch.finite_element_values[introspection.extractors.velocities].get_function_symmetric_gradients (old_old_solution,
            scratch.old_old_strain_rates);

        scratch.finite_element_values[introspection.extractors.pressure].get_function_values (old_solution,
            scratch.old_pressure);
        scratch.finite_element_values[introspection.extractors.pressure].get_function_values (old_old_solution,
            scratch.old_old_pressure);

        for (unsigned int c=0; c<parameters.n_compositional_fields; ++c)
          {
            scratch.finite_element_values[introspection.extractors.compositional_fields[c]].get_function_values(old_solution,
                scratch.old_composition_values[c]);
            scratch.finite_element_values[introspection.extractors.compositional_fields[c]].get_function_values(old_old_solution,
                scratch.old_old_composition_values[c]);
          }

        scratch.finite_element_values[introspection.extractors.velocities].get_function_values (old_solution,
            scratch.old_velocity_values);
        scratch.finite_element_values[introspection.extractors.velocities].get_function_values (old_old_solution,
            scratch.old_old_velocity_values);
        scratch.finite_element_values[introspection.extractors.velocities].get_function_values(current_linearization_point,
            scratch.current_velocity_values);

        scratch.finite_element_values[introspection.extractors.pressure].get_function_gradients (old_solution,
            scratch.old_pressure_gradients);
        scratch.finite_element_values[introspection.extractors.pressure].get_function_gradients (old_old_solution,
            scratch.old_old_pressure_gradients);

<<<<<<< HEAD
        scratch.old_field_values = (advection_field.field_type == AdvectionField::temperature_field
=======

        scratch.old_field_values = (advection_field.is_temperature()
>>>>>>> c65d7736
                                    ?
                                    &scratch.old_temperature_values
                                    :
                                    &scratch.old_composition_values[advection_field.compositional_variable]);
<<<<<<< HEAD
        scratch.old_old_field_values = (advection_field.field_type == AdvectionField::temperature_field
                                    ?
                                    &scratch.old_old_temperature_values
                                    :
                                    &scratch.old_old_composition_values[advection_field.compositional_variable]);
=======
        scratch.old_old_field_values = (advection_field.is_temperature()
                                        ?
                                        &scratch.old_old_temperature_values
                                        :
                                        &scratch.old_old_composition_values[advection_field.compositional_variable]);
>>>>>>> c65d7736

        scratch.finite_element_values[solution_field].get_function_gradients (old_solution,
                                                                              scratch.old_field_grads);
        scratch.finite_element_values[solution_field].get_function_gradients (old_old_solution,
                                                                              scratch.old_old_field_grads);

        scratch.finite_element_values[solution_field].get_function_laplacians (old_solution,
                                                                               scratch.old_field_laplacians);
        scratch.finite_element_values[solution_field].get_function_laplacians (old_old_solution,
                                                                               scratch.old_old_field_laplacians);

        compute_material_model_input_values (current_linearization_point,
                                             scratch.finite_element_values,
                                             cell,
                                             true,
                                             scratch.material_model_inputs);
        scratch.material_model_inputs.cell = cell;

        material_model->evaluate(scratch.material_model_inputs,scratch.material_model_outputs);

        for (unsigned int q=0; q<n_q_points; ++q)
          {
            scratch.explicit_material_model_inputs.temperature[q] = (scratch.old_temperature_values[q] + scratch.old_old_temperature_values[q]) / 2;
            scratch.explicit_material_model_inputs.position[q] = scratch.finite_element_values.quadrature_point(q);
            scratch.explicit_material_model_inputs.pressure[q] = (scratch.old_pressure[q] + scratch.old_old_pressure[q]) / 2;
            scratch.explicit_material_model_inputs.velocity[q] = (scratch.old_velocity_values[q] + scratch.old_old_velocity_values[q]) / 2;
            scratch.explicit_material_model_inputs.pressure_gradient[q] = (scratch.old_pressure_gradients[q] + scratch.old_old_pressure_gradients[q]) / 2;

            for (unsigned int c=0; c<parameters.n_compositional_fields; ++c)
              scratch.explicit_material_model_inputs.composition[q][c] = (scratch.old_composition_values[c][q] + scratch.old_old_composition_values[c][q]) / 2;
            scratch.explicit_material_model_inputs.strain_rate[q] = (scratch.old_strain_rates[q] + scratch.old_old_strain_rates[q]) / 2;
          }
<<<<<<< HEAD
        scratch.explicit_material_model_inputs.cell = cell;
=======
        scratch.explicit_material_model_inputs.cell = &cell;
>>>>>>> c65d7736

        material_model->evaluate(scratch.explicit_material_model_inputs,scratch.explicit_material_model_outputs);

        viscosity_per_cell[cellidx] = compute_viscosity(scratch,
                                                        global_max_velocity,
                                                        global_field_range.second - global_field_range.first,
                                                        0.5 * (global_field_range.second + global_field_range.first),
                                                        global_entropy_variation,
                                                        cell->diameter(),
                                                        advection_field);
      }


  }



  template <int dim>
  template <class fevalues>
  void
  Simulator<dim>::
  compute_material_model_input_values (const LinearAlgebra::BlockVector                            &input_solution,
<<<<<<< HEAD
                                       const fevalues                                         &input_finite_element_values,
=======
                                       const FEValues<dim>                                         &input_finite_element_values,
                                       const typename DoFHandler<dim>::active_cell_iterator        &cell,
>>>>>>> c65d7736
                                       const bool                                                   compute_strainrate,
                                       MaterialModel::MaterialModelInputs<dim> &material_model_inputs) const
  {
    const unsigned int n_q_points = material_model_inputs.temperature.size();

    material_model_inputs.position = input_finite_element_values.get_quadrature_points();

    input_finite_element_values[introspection.extractors.temperature].get_function_values (input_solution,
        material_model_inputs.temperature);
    input_finite_element_values[introspection.extractors.pressure].get_function_values(input_solution,
        material_model_inputs.pressure);
    input_finite_element_values[introspection.extractors.velocities].get_function_values(input_solution,
        material_model_inputs.velocity);
    input_finite_element_values[introspection.extractors.pressure].get_function_gradients (input_solution,
        material_model_inputs.pressure_gradient);

    // only the viscosity in the material can depend on the strain_rate
    // if this is not needed, we can save some time here. By setting the
    // length of the strain_rate vector to 0, we signal to evaluate()
    // that we do not need to access the viscosity.
    if (compute_strainrate)
      input_finite_element_values[introspection.extractors.velocities].get_function_symmetric_gradients(input_solution,
          material_model_inputs.strain_rate);
    else
      material_model_inputs.strain_rate.resize(0);

    // the values of the compositional fields are stored as blockvectors for each field
    // we have to extract them in this structure
    std::vector<std::vector<double> > composition_values (parameters.n_compositional_fields,
                                                          std::vector<double> (n_q_points));

    for (unsigned int c=0; c<parameters.n_compositional_fields; ++c)
      input_finite_element_values[introspection.extractors.compositional_fields[c]].get_function_values(input_solution,
          composition_values[c]);

    // then we copy these values to exchange the inner and outer vector, because for the material
    // model we need a vector with values of all the compositional fields for every quadrature point
    for (unsigned int q=0; q<n_q_points; ++q)
      for (unsigned int c=0; c<parameters.n_compositional_fields; ++c)
        material_model_inputs.composition[q][c] = composition_values[c][q];

    material_model_inputs.cell = &cell;
  }


  template <int dim>
  void
  Simulator<dim>::
  local_assemble_stokes_preconditioner (const typename DoFHandler<dim>::active_cell_iterator &cell,
                                        internal::Assembly::Scratch::StokesPreconditioner<dim> &scratch,
                                        internal::Assembly::CopyData::StokesPreconditioner<dim> &data)
  {
    const unsigned int   dofs_per_cell   = finite_element.dofs_per_cell;
    const unsigned int   n_q_points      = scratch.finite_element_values.n_quadrature_points;

    scratch.finite_element_values.reinit (cell);

    data.local_matrix = 0;
    typename MaterialModel::MeltInterface<dim>::MaterialModelInputs melt_inputs(n_q_points, parameters.n_compositional_fields);
    typename MaterialModel::MeltInterface<dim>::MaterialModelOutputs melt_outputs(n_q_points, parameters.n_compositional_fields);
    typename MaterialModel::Interface<dim>::MaterialModelOutputs *outputs;

<<<<<<< HEAD
=======
    compute_material_model_input_values (current_linearization_point,
                                         scratch.finite_element_values,
                                         cell,
                                         true,
                                         scratch.material_model_inputs);
>>>>>>> c65d7736

    if (!parameters.include_melt_transport)
      {
	compute_material_model_input_values (current_linearization_point,
					     scratch.finite_element_values,
					     true, // TODO: use rebuild_stokes_matrix here?
					     scratch.material_model_inputs);
        scratch.material_model_inputs.cell = cell;
    material_model->evaluate(scratch.material_model_inputs,
                             scratch.material_model_outputs);
    MaterialModel::MaterialAveraging::average (parameters.material_averaging,
                                               cell,
                                               scratch.finite_element_values.get_quadrature(),
                                               scratch.finite_element_values.get_mapping(),
                                               scratch.material_model_outputs);
        outputs = &scratch.material_model_outputs;
      }
    else
      {
        compute_material_model_input_values (current_linearization_point,
                                             scratch.finite_element_values,
                                             rebuild_stokes_matrix,
                                             melt_inputs);
        // TODO: fill other inputs
        melt_inputs.cell = cell;
        typename MaterialModel::MeltInterface<dim> * melt_mat = dynamic_cast<MaterialModel::MeltInterface<dim>*> (&*material_model);
        AssertThrow(melt_mat != NULL, ExcMessage("Need MeltMaterial if include_melt_transport is on."));
        melt_mat->evaluate_with_melt(melt_inputs, melt_outputs);
        // TODO: averaging
        outputs = &melt_outputs;
      }


    for (unsigned int q=0; q<n_q_points; ++q)
      {
        for (unsigned int k=0; k<dofs_per_cell; ++k)
          {
            scratch.grads_phi_u[k] = scratch.finite_element_values[introspection.extractors.velocities].symmetric_gradient(k,q);

            if (parameters.include_melt_transport)
              {
                scratch.phi_p[k]       = scratch.finite_element_values[introspection.extractors.fluid_pressure].value (k, q);
                scratch.phi_p_c[k] = scratch.finite_element_values[introspection.extractors.compaction_pressure].value (k, q);
                scratch.grad_phi_p[k] = scratch.finite_element_values[introspection.extractors.fluid_pressure].gradient (k, q);
              }
            else
                scratch.phi_p[k]       = scratch.finite_element_values[introspection.extractors.pressure].value (k, q);

	  }

        const double eta = outputs->viscosities[q];

	if (parameters.include_melt_transport)
	  {
					     /*
					       - R = 1/eta M_p + K_D L_p for p
					       S = - (1/eta + 1/viscosity_c)  M_p  for p_c
					     */
            const unsigned int porosity_index = introspection.compositional_index_for_name("porosity");
            double porosity = std::max(melt_inputs.composition[q][porosity_index], 0.0);

            double K_D = (porosity > parameters.melt_transport_threshold
            	   ?
            	   melt_outputs.permeabilities[q] / melt_outputs.fluid_viscosities[q]
            	   :
            	   0.0);
	    double viscosity_c = melt_outputs.compaction_viscosities[q];

	    for (unsigned int i=0; i<dofs_per_cell; ++i)
	      for (unsigned int j=0; j<dofs_per_cell; ++j)
		if (finite_element.system_to_component_index(i).first
		    ==
		    finite_element.system_to_component_index(j).first)
		  data.local_matrix(i,j) += (eta *
					     (scratch.grads_phi_u[i] *
					      scratch.grads_phi_u[j])
					     +
					     (1./eta *
					     pressure_scaling *
					     pressure_scaling)
					     * scratch.phi_p[i] * scratch.phi_p[j]
					     +
					     (K_D *
					         pressure_scaling *
					         pressure_scaling) *
					      scratch.grad_phi_p[i] *
					      scratch.grad_phi_p[j]
					     +
					     (1./eta + 1./viscosity_c) *
					     pressure_scaling *
					     pressure_scaling *
					     (scratch.phi_p_c[i] * scratch.phi_p_c[j])
					     )
					    * scratch.finite_element_values.JxW(q);
	  }
	else
        for (unsigned int i=0; i<dofs_per_cell; ++i)
          for (unsigned int j=0; j<dofs_per_cell; ++j)
            if (finite_element.system_to_component_index(i).first
                ==
                finite_element.system_to_component_index(j).first)
              data.local_matrix(i,j) += (eta *
                                         (scratch.grads_phi_u[i] *
                                          scratch.grads_phi_u[j])
                                         +
                                         (1./eta) *
                                         pressure_scaling *
                                         pressure_scaling *
                                         (scratch.phi_p[i] * scratch.phi_p[j]))
                                        * scratch.finite_element_values.JxW(q);
      }

    cell->get_dof_indices (data.local_dof_indices);
  }



  template <int dim>
  void
  Simulator<dim>::
  copy_local_to_global_stokes_preconditioner (const internal::Assembly::CopyData::StokesPreconditioner<dim> &data)
  {
    current_constraints.distribute_local_to_global (data.local_matrix,
                                                    data.local_dof_indices,
                                                    system_preconditioner_matrix);
  }



  template <int dim>
  void
  Simulator<dim>::assemble_stokes_preconditioner ()
  {
    system_preconditioner_matrix = 0;

    const QGauss<dim> quadrature_formula(parameters.stokes_velocity_degree+1);
    const QGauss<dim-1> face_quadrature_formula(parameters.stokes_velocity_degree+1);

    typedef
    FilteredIterator<typename DoFHandler<dim>::active_cell_iterator>
    CellFilter;

    WorkStream::
    run (CellFilter (IteratorFilters::LocallyOwnedCell(),
                     dof_handler.begin_active()),
         CellFilter (IteratorFilters::LocallyOwnedCell(),
                     dof_handler.end()),
         std_cxx11::bind (&Simulator<dim>::
                          local_assemble_stokes_preconditioner,
                          this,
                          std_cxx11::_1,
                          std_cxx11::_2,
                          std_cxx11::_3),
         std_cxx11::bind (&Simulator<dim>::
                          copy_local_to_global_stokes_preconditioner,
                          this,
                          std_cxx11::_1),
         internal::Assembly::Scratch::
         StokesPreconditioner<dim> (finite_element, quadrature_formula, face_quadrature_formula,
                                    mapping,
                                    update_JxW_values |
                                    update_values |
                                    update_gradients |
                                    update_quadrature_points,
                                    parameters.n_compositional_fields,
				    parameters.include_melt_transport),
         internal::Assembly::CopyData::
         StokesPreconditioner<dim> (finite_element));

    system_preconditioner_matrix.compress(VectorOperation::add);
  }



  template <int dim>
  void
  Simulator<dim>::build_stokes_preconditioner ()
  {
    if (rebuild_stokes_preconditioner == false)
      return;

    if (parameters.use_direct_stokes_solver)
      return;

    computing_timer.enter_section ("   Build Stokes preconditioner");
    pcout << "   Rebuilding Stokes preconditioner..." << std::flush;

    // first assemble the raw matrices necessary for the preconditioner
    assemble_stokes_preconditioner ();

    // then extract the other information necessary to build the
    // AMG preconditioners for the A and M blocks
    std::vector<std::vector<bool> > constant_modes;
    DoFTools::extract_constant_modes (dof_handler,
                                      introspection.component_masks.velocities,
                                      constant_modes);

    Mp_preconditioner.reset (new LinearAlgebra::PreconditionILU());
    Amg_preconditioner.reset (new LinearAlgebra::PreconditionAMG());

    LinearAlgebra::PreconditionAMG::AdditionalData Amg_data;
#ifdef ASPECT_USE_PETSC
    Amg_data.symmetric_operator = false;
#else
    Amg_data.constant_modes = constant_modes;
    Amg_data.elliptic = true;
    Amg_data.higher_order_elements = true;

    // set the AMG parameters in a way that minimizes the run
    // time. compared to some of the deal.II tutorial programs, we
    // found that it pays off to set the aggregration threshold to
    // zero, especially for ill-conditioned problems with large
    // variations in the viscosity
    //
    // for extensive benchmarking of various settings of these
    // parameters and others, see
    // https://github.com/geodynamics/aspect/pull/234
    Amg_data.smoother_sweeps = 2;
    Amg_data.aggregation_threshold = 0.001;
#endif

    /*  The stabilization term for the free surface (Kaus et. al., 2010)
     *  makes changes to the system matrix which are of the same form as
     *  boundary stresses.  If these stresses are not also added to the
     *  system_preconditioner_matrix, then  if fails to be very good as a
     *  preconditioner.  Instead, we just pass the system_matrix to the
     *  AMG precondition initialization so that it builds the preconditioner
     *  directly from that. However, we still need the mass matrix for the
     *  pressure block which is assembled in the preconditioner matrix.
     *  So rather than build a different preconditioner matrix which only
     *  does the mass matrix, we just reuse the same system_preconditioner_matrix
     *  for the Mp_preconditioner block.  Maybe a bit messy*/
    Mp_preconditioner->initialize (system_preconditioner_matrix.block(1,1));
    if (parameters.free_surface_enabled)
      Amg_preconditioner->initialize (system_matrix.block(0,0),
                                      Amg_data);
    else
      Amg_preconditioner->initialize (system_preconditioner_matrix.block(0,0),
                                      Amg_data);

    rebuild_stokes_preconditioner = false;

    pcout << std::endl;
    computing_timer.exit_section();
  }

  template <int dim>
  double
  Simulator<dim>::
  compute_fluid_pressure_RHS(const internal::Assembly::Scratch::StokesSystem<dim>  &scratch,
                             typename MaterialModel::MeltInterface<dim>::MaterialModelInputs &material_model_inputs,
                             typename MaterialModel::MeltInterface<dim>::MaterialModelOutputs &material_model_outputs,
                             const unsigned int q_point) const
  {
    if (!parameters.include_melt_transport)
      return 0.0;

    const unsigned int porosity_index = introspection.compositional_index_for_name("porosity");
    const unsigned int is_compressible = material_model->is_compressible();

    const double melting_rate     = material_model_outputs.reaction_terms[q_point][porosity_index];
    const double solid_density    = material_model_outputs.densities[q_point];
    const double fluid_density    = material_model_outputs.fluid_densities[q_point];
    const double solid_compressibility = material_model_outputs.compressibilities[q_point];
    const double fluid_compressibility = material_model_outputs.fluid_compressibilities[q_point];
    const Tensor<1,dim> current_u = scratch.velocity_values[q_point];
    const double porosity         = std::max(material_model_inputs.composition[q_point][porosity_index],0.0);
    const double K_D = (porosity > parameters.melt_transport_threshold
    		            ?
    		            material_model_outputs.permeabilities[q_point] / material_model_outputs.fluid_viscosities[q_point]
    		            :
    		            0.0);

    const Tensor<1,dim>
    gravity = gravity_model->gravity_vector (scratch.finite_element_values.quadrature_point(q_point));

    double fluid_pressure_RHS = 0.0;

    // melting term
    fluid_pressure_RHS -= melting_rate * (1.0/fluid_density - 1.0/solid_density);

    // compression term
    // The whole expression for the first term on the RHS would be
    // (u_s \cdot g) (\phi \rho_f \kappa_f + (1 - \phi) \rho_s \kappa_s).
    // However, we already have the term (u_s \cdot g) \rho_s \kappa_s in the
    // assembly of the stokes system without melt. Because of that, we only
    // need to have -\phi \rho_s \kappa_s here.
    fluid_pressure_RHS += is_compressible
                          ?
                          (current_u * gravity) * (porosity * fluid_density * fluid_compressibility
                                                   - porosity * solid_density * solid_compressibility)
                          + K_D * fluid_compressibility * fluid_density * fluid_density * (gravity * gravity)
                          :
                          0.0;

    return fluid_pressure_RHS;
  }


  template <int dim>
  void
  Simulator<dim>::
  local_assemble_stokes_system (const typename DoFHandler<dim>::active_cell_iterator &cell,
                                internal::Assembly::Scratch::StokesSystem<dim> &scratch,
                                internal::Assembly::CopyData::StokesSystem<dim> &data)
  {
    const unsigned int dofs_per_cell   = scratch.finite_element_values.get_fe().dofs_per_cell;
    const unsigned int n_q_points      = scratch.finite_element_values.n_quadrature_points;
    const unsigned int n_face_q_points = scratch.finite_element_face_values.n_quadrature_points;
    const bool is_compressible = material_model->is_compressible();

    scratch.finite_element_values.reinit (cell);

    if (rebuild_stokes_matrix)
      data.local_matrix = 0;
    data.local_rhs = 0;
    if (do_pressure_rhs_compatibility_modification)
        data.local_pressure_shape_function_integrals = 0;

    // we only need the strain rates for the viscosity,
    // which we only need when rebuilding the matrix
<<<<<<< HEAD
=======
    compute_material_model_input_values (current_linearization_point,
                                         scratch.finite_element_values,
                                         cell,
                                         rebuild_stokes_matrix,
                                         scratch.material_model_inputs);
>>>>>>> c65d7736


    typename MaterialModel::MeltInterface<dim>::MaterialModelInputs melt_inputs(n_q_points, parameters.n_compositional_fields);
    typename MaterialModel::MeltInterface<dim>::MaterialModelOutputs melt_outputs(n_q_points, parameters.n_compositional_fields);
    typename MaterialModel::Interface<dim>::MaterialModelOutputs *outputs;

    if (!parameters.include_melt_transport)
      {
        compute_material_model_input_values (current_linearization_point,
                                             scratch.finite_element_values,
                                             rebuild_stokes_matrix,
                                             scratch.material_model_inputs);
        scratch.material_model_inputs.cell = cell;
    material_model->evaluate(scratch.material_model_inputs,
                             scratch.material_model_outputs);
    MaterialModel::MaterialAveraging::average (parameters.material_averaging,
                                               cell,
                                               scratch.finite_element_values.get_quadrature(),
                                               scratch.finite_element_values.get_mapping(),
                                               scratch.material_model_outputs);
        outputs = &scratch.material_model_outputs;
      }
    else
      {
        compute_material_model_input_values (current_linearization_point,
                                             scratch.finite_element_values,
                                             rebuild_stokes_matrix,
                                             melt_inputs);
        // TODO: fill other inputs
        melt_inputs.cell = cell;
        typename MaterialModel::MeltInterface<dim> * melt_mat = dynamic_cast<MaterialModel::MeltInterface<dim>*> (&*material_model);
        AssertThrow(melt_mat != NULL, ExcMessage("Need MeltMaterial if include_melt_transport is on."));
        melt_mat->evaluate_with_melt(melt_inputs, melt_outputs);
        // TODO: averaging
        outputs = &melt_outputs;
      }

    scratch.finite_element_values[introspection.extractors.velocities].get_function_values(current_linearization_point,
        scratch.velocity_values);

    const FEValuesExtractors::Scalar & extractor_pressure =
            (parameters.include_melt_transport ?
                 introspection.extractors.fluid_pressure
               : introspection.extractors.pressure);

    for (unsigned int q=0; q<n_q_points; ++q)
      {
        for (unsigned int k=0; k<dofs_per_cell; ++k)
          {
            scratch.phi_u[k]   = scratch.finite_element_values[introspection.extractors.velocities].value (k,q);
            scratch.phi_p[k]   = scratch.finite_element_values[extractor_pressure].value (k, q);
            if (parameters.include_melt_transport)
              {
                scratch.phi_p_c[k] = scratch.finite_element_values[introspection.extractors.compaction_pressure].value (k, q);
                scratch.grad_phi_p[k] = scratch.finite_element_values[extractor_pressure].gradient (k, q);
              }
            if (rebuild_stokes_matrix)
              {
                scratch.grads_phi_u[k] = scratch.finite_element_values[introspection.extractors.velocities].symmetric_gradient(k,q);
                scratch.div_phi_u[k]   = scratch.finite_element_values[introspection.extractors.velocities].divergence (k, q);
              }
          }

        const double eta = (rebuild_stokes_matrix
                            ?
                            outputs->viscosities[q]
                            :
                            std::numeric_limits<double>::quiet_NaN());

        const Tensor<1,dim>
        gravity = gravity_model->gravity_vector (scratch.finite_element_values.quadrature_point(q));

        const double compressibility
          = (is_compressible
             ?
             outputs->compressibilities[q]
             :
             std::numeric_limits<double>::quiet_NaN() );
        const double density_s = outputs->densities[q]; // density of the solid

        double porosity = 0.0;
        double K_D = 0.0;
        double viscosity_c = 0.0;
        double compressibility_f = 0.0;
        double density_f = 0.0;
        double p_f_RHS = 0.0;
        double bulk_density = density_s;
        if (parameters.include_melt_transport)
          {
            const unsigned int porosity_index = introspection.compositional_index_for_name("porosity");
            porosity = std::max(melt_inputs.composition[q][porosity_index],0.000);

            K_D = (porosity > parameters.melt_transport_threshold
            	   ?
            	   melt_outputs.permeabilities[q] / melt_outputs.fluid_viscosities[q]
            	   :
            	   0.0);

            compressibility_f = melt_outputs.fluid_compressibilities[q];
            density_f = melt_outputs.fluid_densities[q];
            bulk_density = (1.0 - porosity) * density_s + porosity * density_f;
            viscosity_c = melt_outputs.compaction_viscosities[q];

            p_f_RHS = compute_fluid_pressure_RHS(scratch,
                melt_inputs,
                melt_outputs,
                q);
          }

        if (rebuild_stokes_matrix)
          for (unsigned int i=0; i<dofs_per_cell; ++i)
            for (unsigned int j=0; j<dofs_per_cell; ++j)
              data.local_matrix(i,j) += ( eta * 2.0 * (scratch.grads_phi_u[i] * scratch.grads_phi_u[j])
                                          - ((is_compressible || parameters.include_melt_transport)
                                             ?
                                             eta * 2.0/3.0 * (scratch.div_phi_u[i] * scratch.div_phi_u[j])
                                             :
                                             0)
                                          - (pressure_scaling *
                                             scratch.div_phi_u[i] * scratch.phi_p[j])
                                          - (pressure_scaling *
                                             scratch.phi_p[i] * scratch.div_phi_u[j])
                                          + (parameters.include_melt_transport
                                             ?
                                             - pressure_scaling * pressure_scaling / viscosity_c
                                               * scratch.phi_p_c[i] * scratch.phi_p_c[j]
                                             - pressure_scaling * scratch.div_phi_u[i] * scratch.phi_p_c[j]
                                             - pressure_scaling * scratch.phi_p_c[i] * scratch.div_phi_u[j]
                                             - K_D * pressure_scaling * pressure_scaling *
                                               (scratch.grad_phi_p[i] * scratch.grad_phi_p[j])
                                             + (is_compressible
                                                ?
                                                K_D * pressure_scaling * pressure_scaling *
                                                  compressibility_f * density_f
                                                  * scratch.phi_p[i] * (scratch.grad_phi_p[j] * gravity)
                                                :
                                                0.0)
                                             :
                                             0))
                                        * scratch.finite_element_values.JxW(q);

        for (unsigned int i=0; i<dofs_per_cell; ++i)
          data.local_rhs(i) += (
                                 (bulk_density * gravity * scratch.phi_u[i])
                                 + (is_compressible
                                    ?
                                    (pressure_scaling *
                                     compressibility * density_s *
                                     (scratch.velocity_values[q] * gravity) *
                                     scratch.phi_p[i])
                                    :
                                    0)
                                 + (parameters.include_melt_transport
                                    ?
                                    + pressure_scaling *
                                      p_f_RHS * scratch.phi_p[i]
                                    - pressure_scaling *
                                      K_D * density_f *
                                      (scratch.grad_phi_p[i] * gravity)
                                    :
                                    0.0)
                                )
                               * scratch.finite_element_values.JxW(q);

<<<<<<< HEAD

=======
>>>>>>> c65d7736
        if (do_pressure_rhs_compatibility_modification)
          for (unsigned int i=0; i<dofs_per_cell; ++i)
            data.local_pressure_shape_function_integrals(i) += scratch.phi_p[i] * scratch.finite_element_values.JxW(q);
      }

<<<<<<< HEAD
    if (parameters.include_melt_transport)
      for (unsigned int face=0; face<GeometryInfo<dim>::faces_per_cell; ++face)
        if (cell->face(face)->at_boundary())
          {
            scratch.finite_element_face_values.reinit(cell, face);

            typename MaterialModel::MeltInterface<dim>::MaterialModelInputs melt_inputs(n_face_q_points, parameters.n_compositional_fields);
            typename MaterialModel::MeltInterface<dim>::MaterialModelOutputs melt_outputs(n_face_q_points, parameters.n_compositional_fields);

            compute_material_model_input_values (current_linearization_point,
                                                 scratch.finite_element_face_values,
                                                 rebuild_stokes_matrix,
                                                 melt_inputs);
            // TODO: fill other inputs
            melt_inputs.cell = cell;
            typename MaterialModel::MeltInterface<dim> * melt_mat = dynamic_cast<MaterialModel::MeltInterface<dim>*> (&*material_model);
            AssertThrow(melt_mat != NULL, ExcMessage("Need MeltMaterial if include_melt_transport is on."));
            melt_mat->evaluate_with_melt(melt_inputs, melt_outputs);

            std::vector<Tensor<1,dim> > grad_p_f(n_face_q_points);
            fluid_pressure_boundary_conditions->fluid_pressure_gradient(melt_inputs,
                melt_outputs,
                grad_p_f);

            for (unsigned int q=0; q<n_face_q_points; ++q)
              {
                const Tensor<1,dim>
                gravity = gravity_model->gravity_vector (scratch.finite_element_face_values.quadrature_point(q));
                const double density_f = melt_outputs.fluid_densities[q];
                const double density_s = melt_outputs.densities[q];

                const unsigned int porosity_index = introspection.compositional_index_for_name("porosity");
                const double porosity = std::max(melt_inputs.composition[q][porosity_index],0.000);

                const double K_D = (porosity > parameters.melt_transport_threshold
                	                ?
                	                melt_outputs.permeabilities[q] / melt_outputs.fluid_viscosities[q]
                	                :
                	                0.0);

                for (unsigned int i = 0; i < dofs_per_cell; ++i)
                  {
                	// apply the fluid pressure boundary condition
                    data.local_rhs(i) += (scratch.finite_element_face_values[introspection.extractors.fluid_pressure].value(i, q)
                                          * pressure_scaling * K_D *
                                          (density_f
                                          * (scratch.finite_element_face_values.get_normal_vectors()[q] * gravity)
                                          - (scratch.finite_element_face_values.get_normal_vectors()[q] * grad_p_f[q]))
                                          * scratch.finite_element_face_values.JxW(q));
                  }
              }
          }



    //Add stabilization terms if necessary.
=======
    // add stabilization terms for free boundaries if necessary.
>>>>>>> c65d7736
    if (parameters.free_surface_enabled)
      free_surface->apply_stabilization(cell, data.local_matrix);

    // see if any of the faces are traction boundaries for which
    // we need to assemble force terms for the right hand side
    for (unsigned int f=0; f<GeometryInfo<dim>::faces_per_cell; ++f)
      if (cell->at_boundary(f))
        if (traction_boundary_conditions
            .find (
#if DEAL_II_VERSION_GTE(8,3,0)
              cell->face(f)->boundary_id()
#else
              cell->face(f)->boundary_indicator()
#endif
            )
            !=
            traction_boundary_conditions.end())
          {
            scratch.face_finite_element_values.reinit (cell, f);

            for (unsigned int q=0; q<scratch.face_finite_element_values.n_quadrature_points; ++q)
              {
                const Tensor<1,dim> traction
                  = traction_boundary_conditions[
#if DEAL_II_VERSION_GTE(8,3,0)
                      cell->face(f)->boundary_id()
#else
                      cell->face(f)->boundary_indicator()
#endif
                    ]
                    ->traction (scratch.face_finite_element_values.quadrature_point(q),
                                scratch.face_finite_element_values.normal_vector(q));
                for (unsigned int i=0; i<dofs_per_cell; ++i)
                  data.local_rhs(i) += scratch.face_finite_element_values[introspection.extractors.velocities].value(i,q) *
                                       traction *
                                       scratch.face_finite_element_values.JxW(q);
              }
          }

    cell->get_dof_indices (data.local_dof_indices);
  }



  template <int dim>
  void
  Simulator<dim>::
  copy_local_to_global_stokes_system (const internal::Assembly::CopyData::StokesSystem<dim> &data)
  {
    if (rebuild_stokes_matrix == true)
      current_constraints.distribute_local_to_global (data.local_matrix,
                                                      data.local_rhs,
                                                      data.local_dof_indices,
                                                      system_matrix,
                                                      system_rhs);
    else
      current_constraints.distribute_local_to_global (data.local_rhs,
                                                      data.local_dof_indices,
                                                      system_rhs);

    if (do_pressure_rhs_compatibility_modification)
      current_constraints.distribute_local_to_global (data.local_pressure_shape_function_integrals,
                                                      data.local_dof_indices,
                                                      pressure_shape_function_integrals);
  }



  template <int dim>
  void Simulator<dim>::assemble_stokes_system ()
  {
    computing_timer.enter_section ("   Assemble Stokes system");

    if (rebuild_stokes_matrix == true)
      system_matrix = 0;

    system_rhs = 0;
    if (do_pressure_rhs_compatibility_modification)
      pressure_shape_function_integrals = 0;

<<<<<<< HEAD
    const QGauss<dim> quadrature_formula(parameters.stokes_velocity_degree+1);
=======
    const QGauss<dim>   quadrature_formula(parameters.stokes_velocity_degree+1);
>>>>>>> c65d7736
    const QGauss<dim-1> face_quadrature_formula(parameters.stokes_velocity_degree+1);

    typedef
    FilteredIterator<typename DoFHandler<dim>::active_cell_iterator>
    CellFilter;

    WorkStream::
    run (CellFilter (IteratorFilters::LocallyOwnedCell(),
                     dof_handler.begin_active()),
         CellFilter (IteratorFilters::LocallyOwnedCell(),
                     dof_handler.end()),
         std_cxx11::bind (&Simulator<dim>::
                          local_assemble_stokes_system,
                          this,
                          std_cxx11::_1,
                          std_cxx11::_2,
                          std_cxx11::_3),
         std_cxx11::bind (&Simulator<dim>::
                          copy_local_to_global_stokes_system,
                          this,
                          std_cxx11::_1),
         internal::Assembly::Scratch::
<<<<<<< HEAD
         StokesSystem<dim> (finite_element, mapping, quadrature_formula, face_quadrature_formula,
=======
         StokesSystem<dim> (finite_element, mapping, quadrature_formula,
                            face_quadrature_formula,
>>>>>>> c65d7736
                            (update_values    |
                             update_gradients |
                             update_quadrature_points  |
<<<<<<< HEAD
                             update_JxW_values |
                             ((rebuild_stokes_matrix || parameters.include_melt_transport)
                              ?
                              update_gradients
                              :
                              UpdateFlags(0))),
                            parameters.n_compositional_fields,
                            parameters.include_melt_transport),
=======
                             update_JxW_values),
                            // see if we need to assemble traction boundary conditions.
                            // only if so do we actually need to have an FEFaceValues object
                            (parameters.prescribed_traction_boundary_indicators.size() > 0
                             ?
                             update_values |
                             update_quadrature_points |
                             update_normal_vectors |
                             update_JxW_values
                             :
                             UpdateFlags(0)),
                            parameters.n_compositional_fields),
>>>>>>> c65d7736
         internal::Assembly::CopyData::
         StokesSystem<dim> (finite_element,
                            do_pressure_rhs_compatibility_modification));

    system_matrix.compress(VectorOperation::add);
    system_rhs.compress(VectorOperation::add);

    // if the model is compressible then we need to adjust the right hand
    // side of the equation to make it compatible with the matrix on the
    // left
    if (do_pressure_rhs_compatibility_modification)
      {
        pressure_shape_function_integrals.compress(VectorOperation::add);
        make_pressure_rhs_compatible(system_rhs);
      }


    // record that we have just rebuilt the matrix
    rebuild_stokes_matrix = false;

    computing_timer.exit_section();
  }

  template <int dim>
  void
  Simulator<dim>::build_advection_preconditioner(const AdvectionField &advection_field,
                                                 std_cxx11::shared_ptr<aspect::LinearAlgebra::PreconditionILU> &preconditioner)
  {
    switch (advection_field.field_type)
      {
        case AdvectionField::temperature_field:
        {
          computing_timer.enter_section ("   Build temperature preconditioner");
          break;
        }

        case AdvectionField::compositional_field:
        {
          computing_timer.enter_section ("   Build composition preconditioner");
          break;
        }

        default:
          Assert (false, ExcNotImplemented());
      }

    const unsigned int block_idx = advection_field.block_index(introspection);
    preconditioner.reset (new LinearAlgebra::PreconditionILU());
    preconditioner->initialize (system_matrix.block(block_idx, block_idx));
    computing_timer.exit_section();
  }


  template <int dim>
<<<<<<< HEAD
  double
  Simulator<dim>::compute_heating_term(const internal::Assembly::Scratch::AdvectionSystem<dim>  &scratch,
                                       typename MaterialModel::Interface<dim>::MaterialModelInputs &material_model_inputs,
                                       typename MaterialModel::Interface<dim>::MaterialModelOutputs &material_model_outputs,
                                       const AdvectionField     &advection_field,
                                       const unsigned int q_point) const
  {

    if (advection_field.field_type == AdvectionField::compositional_field)
      return 0.0;

    const double current_T = material_model_inputs.temperature[q_point];
    const SymmetricTensor<2,dim> current_strain_rate = material_model_inputs.strain_rate[q_point];
    const Tensor<1,dim> current_u = scratch.current_velocity_values[q_point];
    const Tensor<1,dim> current_grad_p = scratch.current_pressure_gradients[q_point];

    const double alpha                = material_model_outputs.thermal_expansion_coefficients[q_point];
    const double density              = material_model_outputs.densities[q_point];
    const double viscosity            = material_model_outputs.viscosities[q_point];
    const bool is_compressible        = material_model->is_compressible();
    const double specific_radiogenic_heating_rate = heating_model->specific_heating_rate(material_model_inputs.temperature[q_point],
                                                    material_model_inputs.pressure[q_point],
                                                    material_model_inputs.composition[q_point],
                                                    material_model_inputs.position[q_point]);
    const double compressibility      = (is_compressible
                                         ?
                                         material_model_outputs.compressibilities[q_point]
                                         :
                                         std::numeric_limits<double>::quiet_NaN() );
    const double entropy_gradient     = material_model_outputs.entropy_derivative_pressure[q_point];

    const Tensor<1,dim>
    gravity = gravity_model->gravity_vector (scratch.finite_element_values.quadrature_point(q_point));

    const double gamma
      = (specific_radiogenic_heating_rate * density
         +
         // add the term 2*eta*(eps - 1/3*(tr eps)1):(eps - 1/3*(tr eps)1)
         //
         // we can multiply this out to obtain
         //   2*eta*(eps:eps - 1/3*(tr eps)^2)
         // and can then use that in the compressible case we have
         //   tr eps = div u
         //          = -1/rho u . grad rho
         // and by the usual approximation we make,
         //   tr eps = -1/rho drho/dp u . grad p
         //          = -1/rho drho/dp rho (u . g)
         //          = - drho/dp (u . g)
         //          = - compressibility rho (u . g)
         // to yield the final form of the term:
         //   2*eta [eps:eps - 1/3 (compressibility * rho * (u.g))^2]
         (parameters.include_shear_heating
          ?
          2 * viscosity *
          current_strain_rate * current_strain_rate
          -
          (is_compressible
           ?
           2./3.*viscosity*std::pow(compressibility * density * (current_u * gravity),
                                    2)
           :
           0)
          :
          0)
         +
         // add the term from adiabatic compression heating
         //   + alpha T (u . nabla p)
         // where we use the definition of
         //   alpha = - 1/rho drho/dT
         // Note: this term is often simplified using the relationship
         //   rho g = -nabla p
         // to yield
         //   - alpha rho T (u . g)
         // However, we do not use this simplification here, see the
         // comment in the manual in the section on the governing
         // equations
         (parameters.include_adiabatic_heating
          ?
          (current_u * current_grad_p) * alpha * current_T
          :
          0)
         +
         // finally add the right-hand side term from latent heating
         //   DeltaS dLambda/dpi T rho (v . grad p)
         // DeltaS:      change of entropy across phase transition
         // dLambda/dpi: derivative of the phase function
         // pi:          excess pressure (argument of the phase function)
         // formulation modified after Christensen & Yuen, 1985
         (parameters.include_latent_heat
          ?
          current_T * density * entropy_gradient * (current_u * current_grad_p)
          :
          0)
        );

    return gamma;
  }


  template <int dim>
  double
  Simulator<dim>::compute_melting_RHS(const internal::Assembly::Scratch::AdvectionSystem<dim>  &scratch,
                                      typename MaterialModel::Interface<dim>::MaterialModelInputs &material_model_inputs,
                                      typename MaterialModel::Interface<dim>::MaterialModelOutputs &material_model_outputs,
                                      const AdvectionField     &advection_field,
                                      const unsigned int q_point) const
  {
    if ((!advection_field.is_porosity(introspection)) || (!parameters.include_melt_transport))
      return 0.0;

    Assert (scratch.material_model_outputs.densities[q_point] > 0,
            ExcMessage ("The density needs to be a positive quantity "
            		    "when melt transport is included in the simulation."));

    const double melting_rate         = material_model_outputs.reaction_terms[q_point][advection_field.compositional_variable];
    const double density              = material_model_outputs.densities[q_point];
    const double current_phi          = material_model_inputs.composition[q_point][advection_field.compositional_variable];
    const double divergence_u         = scratch.current_velocity_divergences[q_point];
    const double compressibility      = (material_model->is_compressible()
                                         ?
                                         material_model_outputs.compressibilities[q_point]
                                         :
                                         0.0);
    const Tensor<1,dim> current_u     = scratch.current_velocity_values[q_point];
    const Tensor<1,dim>
    gravity = gravity_model->gravity_vector (scratch.finite_element_values.quadrature_point(q_point));

    double melt_transport_RHS = melting_rate / density
    		                + divergence_u + compressibility * density * (current_u * gravity);

    if(current_phi < parameters.melt_transport_threshold && melting_rate < parameters.melt_transport_threshold)
      melt_transport_RHS = melting_rate / density + compressibility * density * (current_u * gravity);

    return melt_transport_RHS;
  }


  template <int dim>
=======
>>>>>>> c65d7736
  void Simulator<dim>::
  local_assemble_advection_system (const AdvectionField     &advection_field,
                                   const std::pair<double,double> global_field_range,
                                   const double                   global_max_velocity,
                                   const double                   global_entropy_variation,
                                   const typename DoFHandler<dim>::active_cell_iterator &cell,
                                   internal::Assembly::Scratch::AdvectionSystem<dim> &scratch,
                                   internal::Assembly::CopyData::AdvectionSystem<dim> &data)
  {
    const bool use_bdf2_scheme = (timestep_number > 1);

    const unsigned int n_q_points    = scratch.finite_element_values.n_quadrature_points;

    // also have the number of dofs that correspond just to the element for
    // the system we are currently trying to assemble
    const unsigned int advection_dofs_per_cell = data.local_dof_indices.size();

    Assert (advection_dofs_per_cell < scratch.finite_element_values.get_fe().dofs_per_cell, ExcInternalError());
    Assert (scratch.grad_phi_field.size() == advection_dofs_per_cell, ExcInternalError());
    Assert (scratch.phi_field.size() == advection_dofs_per_cell, ExcInternalError());

    const unsigned int solution_component
      = (advection_field.is_temperature()
         ?
         introspection.component_indices.temperature
         :
         introspection.component_indices.compositional_fields[advection_field.compositional_variable]
        );

    const FEValuesExtractors::Scalar solution_field
      = (advection_field.is_temperature()
         ?
         introspection.extractors.temperature
         :
         introspection.extractors.compositional_fields[advection_field.compositional_variable]
        );

    scratch.finite_element_values.reinit (cell);

    // get all dof indices on the current cell, then extract those
    // that correspond to the solution_field we are interested in
    cell->get_dof_indices (scratch.local_dof_indices);
    for (unsigned int i=0; i<advection_dofs_per_cell; ++i)
      data.local_dof_indices[i] = scratch.local_dof_indices[scratch.finite_element_values.get_fe().component_to_system_index(solution_component, i)];

    data.local_matrix = 0;
    data.local_rhs = 0;

    scratch.finite_element_values[introspection.extractors.temperature].get_function_values (old_solution,
        scratch.old_temperature_values);
    scratch.finite_element_values[introspection.extractors.temperature].get_function_values (old_old_solution,
        scratch.old_old_temperature_values);

    scratch.finite_element_values[introspection.extractors.velocities].get_function_symmetric_gradients (old_solution,
        scratch.old_strain_rates);
    scratch.finite_element_values[introspection.extractors.velocities].get_function_symmetric_gradients (old_old_solution,
        scratch.old_old_strain_rates);
    scratch.finite_element_values[introspection.extractors.pressure].get_function_values (old_solution,
        scratch.old_pressure);
    scratch.finite_element_values[introspection.extractors.pressure].get_function_values (old_old_solution,
        scratch.old_old_pressure);
    for (unsigned int c=0; c<parameters.n_compositional_fields; ++c)
      {
        scratch.finite_element_values[introspection.extractors.compositional_fields[c]].get_function_values(old_solution,
            scratch.old_composition_values[c]);
        scratch.finite_element_values[introspection.extractors.compositional_fields[c]].get_function_values(old_old_solution,
            scratch.old_old_composition_values[c]);
      }
    scratch.finite_element_values[introspection.extractors.pressure].get_function_gradients (old_solution,
        scratch.old_pressure_gradients);
    scratch.finite_element_values[introspection.extractors.pressure].get_function_gradients (old_old_solution,
        scratch.old_old_pressure_gradients);
    scratch.finite_element_values[introspection.extractors.pressure].get_function_gradients (current_linearization_point,
        scratch.current_pressure_gradients);

    scratch.finite_element_values[introspection.extractors.velocities].get_function_values (old_solution,
        scratch.old_velocity_values);
    scratch.finite_element_values[introspection.extractors.velocities].get_function_values (old_old_solution,
        scratch.old_old_velocity_values);
    scratch.finite_element_values[introspection.extractors.velocities].get_function_values(current_linearization_point,
        scratch.current_velocity_values);
    scratch.finite_element_values[introspection.extractors.velocities].get_function_divergences(current_linearization_point,
        scratch.current_velocity_divergences);

    //get the mesh velocity, as we need to subtract it off of the advection systems
    if (parameters.free_surface_enabled)
      scratch.finite_element_values[introspection.extractors.velocities].get_function_values(free_surface->mesh_velocity,
          scratch.mesh_velocity_values);


    scratch.old_field_values = ((advection_field.is_temperature()) ? &scratch.old_temperature_values : &scratch.old_composition_values[advection_field.compositional_variable]);
    scratch.old_old_field_values = ((advection_field.is_temperature()) ? &scratch.old_old_temperature_values : &scratch.old_old_composition_values[advection_field.compositional_variable]);

    scratch.finite_element_values[solution_field].get_function_gradients (old_solution,
                                                                          scratch.old_field_grads);
    scratch.finite_element_values[solution_field].get_function_gradients (old_old_solution,
                                                                          scratch.old_old_field_grads);

    scratch.finite_element_values[solution_field].get_function_laplacians (old_solution,
                                                                           scratch.old_field_laplacians);
    scratch.finite_element_values[solution_field].get_function_laplacians (old_old_solution,
                                                                           scratch.old_old_field_laplacians);

    compute_material_model_input_values (current_linearization_point,
                                         scratch.finite_element_values,
                                         cell,
                                         true,
                                         scratch.material_model_inputs);
    scratch.material_model_inputs.cell = cell;

    material_model->evaluate(scratch.material_model_inputs,
                             scratch.material_model_outputs);
    MaterialModel::MaterialAveraging::average (parameters.material_averaging,
                                               cell,
                                               scratch.finite_element_values.get_quadrature(),
                                               scratch.finite_element_values.get_mapping(),
                                               scratch.material_model_outputs);

<<<<<<< HEAD
    if (advection_field.is_temperature())
      {
        for (unsigned int q=0; q<n_q_points; ++q)
          {
            scratch.explicit_material_model_inputs.temperature[q] = (scratch.old_temperature_values[q] + scratch.old_old_temperature_values[q]) / 2;
            scratch.explicit_material_model_inputs.position[q] = scratch.finite_element_values.quadrature_point(q);
            scratch.explicit_material_model_inputs.pressure[q] = (scratch.old_pressure[q] + scratch.old_old_pressure[q]) / 2;
            for (unsigned int c=0; c<parameters.n_compositional_fields; ++c)
              scratch.explicit_material_model_inputs.composition[q][c] = (scratch.old_composition_values[c][q] + scratch.old_old_composition_values[c][q]) / 2;
            scratch.explicit_material_model_inputs.strain_rate[q] = (scratch.old_strain_rates[q] + scratch.old_old_strain_rates[q]) / 2;
          }
        scratch.explicit_material_model_inputs.cell = cell;

        material_model->evaluate(scratch.explicit_material_model_inputs,
                                 scratch.explicit_material_model_outputs);
        MaterialModel::MaterialAveraging::average (parameters.material_averaging,
                                                   cell,
                                                   scratch.finite_element_values.get_quadrature(),
                                                   scratch.finite_element_values.get_mapping(),
                                                   scratch.explicit_material_model_outputs);
      }
=======
    HeatingModel::HeatingModelOutputs heating_model_outputs(n_q_points, parameters.n_compositional_fields);
    heating_model_manager.evaluate(scratch.material_model_inputs,
                                   scratch.material_model_outputs,
                                   heating_model_outputs);

    // set up scratch.explicit_material_model_*
    {
      for (unsigned int q=0; q<n_q_points; ++q)
        {
          scratch.explicit_material_model_inputs.temperature[q] = (scratch.old_temperature_values[q] + scratch.old_old_temperature_values[q]) / 2;
          scratch.explicit_material_model_inputs.position[q] = scratch.finite_element_values.quadrature_point(q);
          scratch.explicit_material_model_inputs.pressure[q] = (scratch.old_pressure[q] + scratch.old_old_pressure[q]) / 2;
          scratch.explicit_material_model_inputs.velocity[q] = (scratch.old_velocity_values[q] + scratch.old_old_velocity_values[q]) / 2;
          scratch.explicit_material_model_inputs.pressure_gradient[q] = (scratch.old_pressure_gradients[q] + scratch.old_old_pressure_gradients[q]) / 2;

          for (unsigned int c=0; c<parameters.n_compositional_fields; ++c)
            scratch.explicit_material_model_inputs.composition[q][c] = (scratch.old_composition_values[c][q] + scratch.old_old_composition_values[c][q]) / 2;
          scratch.explicit_material_model_inputs.strain_rate[q] = (scratch.old_strain_rates[q] + scratch.old_old_strain_rates[q]) / 2;
        }
      scratch.explicit_material_model_inputs.cell = &cell;

      material_model->evaluate(scratch.explicit_material_model_inputs,
                               scratch.explicit_material_model_outputs);
      MaterialModel::MaterialAveraging::average (parameters.material_averaging,
                                                 cell,
                                                 scratch.finite_element_values.get_quadrature(),
                                                 scratch.finite_element_values.get_mapping(),
                                                 scratch.explicit_material_model_outputs);
    }
>>>>>>> c65d7736

    // TODO: Compute artificial viscosity once per timestep instead of each time
    // temperature system is assembled (as this might happen more than once per
    // timestep for iterative solvers)
    const double nu
      = compute_viscosity (scratch,
                           global_max_velocity,
                           global_field_range.second - global_field_range.first,
                           0.5 * (global_field_range.second + global_field_range.first),
                           global_entropy_variation,
                           cell->diameter(),
                           advection_field);
    Assert (nu >= 0, ExcMessage ("The artificial viscosity needs to be a non-negative quantity."));

    for (unsigned int q=0; q<n_q_points; ++q)
      {
        // precompute the values of shape functions and their gradients.
        // We only need to look up values of shape functions if they
        // belong to 'our' component. They are zero otherwise anyway.
        // Note that we later only look at the values that we do set here.
        for (unsigned int k=0; k<advection_dofs_per_cell; ++k)
          {
            scratch.grad_phi_field[k] = scratch.finite_element_values[solution_field].gradient (scratch.finite_element_values.get_fe().component_to_system_index(solution_component, k),q);
            scratch.phi_field[k]      = scratch.finite_element_values[solution_field].value (scratch.finite_element_values.get_fe().component_to_system_index(solution_component, k), q);
          }

        const double density_c_P              =
          ((advection_field.is_temperature())
           ?
           scratch.material_model_outputs.densities[q] *
           scratch.material_model_outputs.specific_heat[q]
           :
           1.0);

        Assert (density_c_P >= 0,
                ExcMessage ("The product of density and c_P needs to be a "
                            "non-negative quantity."));

        const double conductivity =
          (advection_field.is_temperature()
           ?
           scratch.material_model_outputs.thermal_conductivities[q]
           :
           0.0);
        const double latent_heat_LHS =
          ((advection_field.is_temperature())
           ?
           heating_model_outputs.lhs_latent_heat_terms[q]
           :
           0.0);
        Assert (density_c_P + latent_heat_LHS >= 0,
                ExcMessage ("The sum of density times c_P and the latent heat contribution "
                            "to the left hand side needs to be a non-negative quantity."));

        const double gamma =
          ((advection_field.is_temperature())
           ?
           heating_model_outputs.heating_source_terms[q]
           :
           0.0);

        const double reaction_term =
          ((advection_field.is_temperature() || (advection_field.is_porosity(introspection)
                                                 && parameters.include_melt_transport))
           ?
           0.0
           :
           scratch.material_model_outputs.reaction_terms[q][advection_field.compositional_variable]);

        const double melt_transport_RHS = compute_melting_RHS (scratch,
                                                               scratch.material_model_inputs,
                                                               scratch.material_model_outputs,
                                                               advection_field,
                                                               q);

        const double field_term_for_rhs
          = (use_bdf2_scheme ?
             ((*scratch.old_field_values)[q] *
              (1 + time_step/old_time_step)
              -
              (*scratch.old_old_field_values)[q] *
              (time_step * time_step) /
              (old_time_step * (time_step + old_time_step)))
             :
             (*scratch.old_field_values)[q])
            *
            (density_c_P + latent_heat_LHS);

        Tensor<1,dim> current_u = scratch.current_velocity_values[q];
        //Subtract off the mesh velocity for ALE corrections if necessary
        if (parameters.free_surface_enabled)
          current_u -= scratch.mesh_velocity_values[q];

        const double melt_transport_LHS =
          ((parameters.include_melt_transport && advection_field.is_porosity(introspection))
           ?
           scratch.current_velocity_divergences[q]
           + (material_model->is_compressible()
              ?
              scratch.material_model_outputs.compressibilities[q]
              * scratch.material_model_outputs.densities[q]
              * current_u
              * gravity_model->gravity_vector (scratch.finite_element_values.quadrature_point(q))
              :
              0.0)
           :
           0.0);

        const double factor = (use_bdf2_scheme)? ((2*time_step + old_time_step) /
                                                  (time_step + old_time_step)) : 1.0;

        // do the actual assembly. note that we only need to loop over the advection
        // shape functions because these are the only contributions we compute here
        for (unsigned int i=0; i<advection_dofs_per_cell; ++i)
          {
            data.local_rhs(i)
            += (field_term_for_rhs * scratch.phi_field[i]
                + time_step *
<<<<<<< HEAD
                (gamma + melt_transport_RHS)
                * scratch.phi_field[i]
                + reaction_term
                * scratch.phi_field[i])
=======
                scratch.phi_field[i]
                * gamma
                + scratch.phi_field[i]
                * reaction_term)
>>>>>>> c65d7736
               *
               scratch.finite_element_values.JxW(q);

            for (unsigned int j=0; j<advection_dofs_per_cell; ++j)
              {
                data.local_matrix(i,j)
                += (
                     (time_step * (conductivity + nu)
                      * (scratch.grad_phi_field[i] * scratch.grad_phi_field[j]))
                     + ((time_step * (scratch.phi_field[i] * (current_u * scratch.grad_phi_field[j])))
                        + (factor * scratch.phi_field[i] * scratch.phi_field[j])) *
                     (density_c_P + latent_heat_LHS)
                     + time_step * scratch.phi_field[i] * scratch.phi_field[j] * melt_transport_LHS
                   )
                   * scratch.finite_element_values.JxW(q);
              }
          }
      }
  }

  template <int dim>
  void
  Simulator<dim>::
  copy_local_to_global_advection_system (const internal::Assembly::CopyData::AdvectionSystem<dim> &data)
  {
    // copy entries into the global matrix. note that these local contributions
    // only correspond to the advection dofs, as assembled above
    current_constraints.distribute_local_to_global (data.local_matrix,
                                                    data.local_rhs,
                                                    data.local_dof_indices,
                                                    system_matrix,
                                                    system_rhs);
  }



  template <int dim>
  void Simulator<dim>::assemble_advection_system (const AdvectionField &advection_field)
  {
    if (advection_field.is_temperature())
      computing_timer.enter_section ("   Assemble temperature system");
    else
      computing_timer.enter_section ("   Assemble composition system");
    const unsigned int block_idx = advection_field.block_index(introspection);
    system_matrix.block(block_idx, block_idx) = 0;
    system_rhs = 0;

    const std::pair<double,double>
    global_field_range = get_extrapolated_advection_field_range (advection_field);

    typedef
    FilteredIterator<typename DoFHandler<dim>::active_cell_iterator>
    CellFilter;

    WorkStream::
    run (CellFilter (IteratorFilters::LocallyOwnedCell(),
                     dof_handler.begin_active()),
         CellFilter (IteratorFilters::LocallyOwnedCell(),
                     dof_handler.end()),
         std_cxx11::bind (&Simulator<dim>::
                          local_assemble_advection_system,
                          this,
                          advection_field,
                          global_field_range,
                          get_maximal_velocity(old_solution),
                          // use the mid-value of the advected field instead of the
                          // integral mean. results are not very
                          // sensitive to this and this is far simpler
                          get_entropy_variation ((global_field_range.first +
                                                  global_field_range.second) / 2,
                                                 advection_field),
                          std_cxx11::_1,
                          std_cxx11::_2,
                          std_cxx11::_3),
         std_cxx11::bind (&Simulator<dim>::
                          copy_local_to_global_advection_system,
                          this,
                          std_cxx11::_1),

         // we have to assemble the term u.grad phi_i * phi_j, which is
         // of total polynomial degree
         //   stokes_deg + 2*temp_deg -1
         // (or similar for comp_deg). this suggests using a Gauss
         // quadrature formula of order
         //   temp_deg + stokes_deg/2
         // rounded up. do so. (note that x/2 rounded up
         // equals (x+1)/2 using integer division.)
         //
         // (note: we need to get at the advection element in
         // use for the scratch and copy objects below. the
         // base element for the compositional fields exists
         // only once, with multiplicity, so only query
         // introspection.block_indices.compositional_fields[0]
         // instead of subscripting with the correct compositional
         // field index.)
         internal::Assembly::Scratch::
         AdvectionSystem<dim> (finite_element,
                               finite_element.base_element(advection_field.base_element(introspection)),
                               mapping,
                               QGauss<dim>((advection_field.is_temperature()
                                            ?
                                            parameters.temperature_degree
                                            :
                                            parameters.composition_degree)
                                           +
                                           (parameters.stokes_velocity_degree+1)/2),
                               parameters.n_compositional_fields),
         internal::Assembly::CopyData::
         AdvectionSystem<dim> (finite_element.base_element(advection_field.base_element(introspection))));

    system_matrix.compress(VectorOperation::add);
    system_rhs.compress(VectorOperation::add);

    computing_timer.exit_section();
  }
}



// explicit instantiation of the functions we implement in this file
namespace aspect
{
#define INSTANTIATE(dim) \
  template void Simulator<dim>::local_assemble_stokes_preconditioner ( \
                                                                       const DoFHandler<dim>::active_cell_iterator &cell, \
                                                                       internal::Assembly::Scratch::StokesPreconditioner<dim> &scratch, \
                                                                       internal::Assembly::CopyData::StokesPreconditioner<dim> &data); \
  template void Simulator<dim>::copy_local_to_global_stokes_preconditioner ( \
                                                                             const internal::Assembly::CopyData::StokesPreconditioner<dim> &data); \
  template void Simulator<dim>::assemble_stokes_preconditioner (); \
  template void Simulator<dim>::build_stokes_preconditioner (); \
  template void Simulator<dim>::local_assemble_stokes_system ( \
                                                               const DoFHandler<dim>::active_cell_iterator &cell, \
                                                               internal::Assembly::Scratch::StokesSystem<dim>  &scratch, \
                                                               internal::Assembly::CopyData::StokesSystem<dim> &data); \
  template void Simulator<dim>::copy_local_to_global_stokes_system ( \
                                                                     const internal::Assembly::CopyData::StokesSystem<dim> &data); \
  template void Simulator<dim>::assemble_stokes_system (); \
  template void Simulator<dim>::get_artificial_viscosity (Vector<float> &viscosity_per_cell,  \
                                                          const AdvectionField &advection_field) const; \
  template void Simulator<dim>::build_advection_preconditioner (const AdvectionField &, \
                                                                std_cxx11::shared_ptr<aspect::LinearAlgebra::PreconditionILU> &preconditioner); \
  template void Simulator<dim>::local_assemble_advection_system ( \
                                                                  const AdvectionField          &advection_field, \
                                                                  const std::pair<double,double> global_field_range, \
                                                                  const double                   global_max_velocity, \
                                                                  const double                   global_entropy_variation, \
                                                                  const DoFHandler<dim>::active_cell_iterator &cell, \
                                                                  internal::Assembly::Scratch::AdvectionSystem<dim>  &scratch, \
                                                                  internal::Assembly::CopyData::AdvectionSystem<dim> &data); \
  template void Simulator<dim>::copy_local_to_global_advection_system ( \
                                                                        const internal::Assembly::CopyData::AdvectionSystem<dim> &data); \
  template void Simulator<dim>::assemble_advection_system (const AdvectionField     &advection_field); \



  ASPECT_INSTANTIATE(INSTANTIATE)
}<|MERGE_RESOLUTION|>--- conflicted
+++ resolved
@@ -20,12 +20,9 @@
 
 
 #include <aspect/simulator.h>
-<<<<<<< HEAD
+#include <aspect/utilities.h>
 #include <aspect/material_model/melt_interface.h>
 
-=======
-#include <aspect/utilities.h>
->>>>>>> c65d7736
 
 #include <deal.II/base/quadrature_lib.h>
 #include <deal.II/base/work_stream.h>
@@ -93,25 +90,17 @@
           :
           finite_element_values (mapping, finite_element, quadrature,
                                  update_flags),
-<<<<<<< HEAD
           finite_element_face_values (mapping, finite_element, face_quadrature,
                                      (update_values  | update_quadrature_points |
                                       update_normal_vectors | update_gradients |
                                       update_JxW_values)),
-          grads_phi_u (finite_element.dofs_per_cell),
-          phi_p (finite_element.dofs_per_cell),
-          phi_p_c (add_compaction_pressure ? finite_element.dofs_per_cell : 0),
-          grad_phi_p (add_compaction_pressure ? finite_element.dofs_per_cell : 0),
-          temperature_values (quadrature.size()),
-          pressure_values (quadrature.size()),
-          strain_rates (quadrature.size()),
-=======
           grads_phi_u (finite_element.dofs_per_cell, Utilities::signaling_nan<SymmetricTensor<2,dim> >()),
           phi_p (finite_element.dofs_per_cell, Utilities::signaling_nan<double>()),
           temperature_values (quadrature.size(), Utilities::signaling_nan<double>()),
           pressure_values (quadrature.size(), Utilities::signaling_nan<double>()),
           strain_rates (quadrature.size(), Utilities::signaling_nan<SymmetricTensor<2,dim> >()),
->>>>>>> c65d7736
+          phi_p_c (add_compaction_pressure ? finite_element.dofs_per_cell : 0),
+          grad_phi_p (add_compaction_pressure ? finite_element.dofs_per_cell : 0),
           composition_values(n_compositional_fields,
                              std::vector<double>(quadrature.size(), Utilities::signaling_nan<double>())),
           material_model_inputs(quadrature.size(), n_compositional_fields),
@@ -166,13 +155,9 @@
                         const Quadrature<dim>    &quadrature,
                         const Quadrature<dim-1>  &face_quadrature,
                         const UpdateFlags         update_flags,
-<<<<<<< HEAD
+                        const UpdateFlags         face_update_flags,
                         const unsigned int        n_compositional_fields,
                         const bool                add_compaction_pressure);
-=======
-                        const UpdateFlags         face_update_flags,
-                        const unsigned int        n_compositional_fields);
->>>>>>> c65d7736
 
           StokesSystem (const StokesSystem<dim> &data);
 
@@ -193,37 +178,26 @@
                       const Quadrature<dim>    &quadrature,
                       const Quadrature<dim-1>  &face_quadrature,
                       const UpdateFlags         update_flags,
-<<<<<<< HEAD
+                      const UpdateFlags         face_update_flags,
                       const unsigned int        n_compositional_fields,
                       const bool                add_compaction_pressure)
-=======
-                      const UpdateFlags         face_update_flags,
-                      const unsigned int        n_compositional_fields)
->>>>>>> c65d7736
           :
           StokesPreconditioner<dim> (finite_element, quadrature, face_quadrature,
                                      mapping,
-<<<<<<< HEAD
                                      update_flags,
 				     n_compositional_fields,
 				     add_compaction_pressure),
-          phi_u (finite_element.dofs_per_cell),
-          grads_phi_u (finite_element.dofs_per_cell),
-          div_phi_u (finite_element.dofs_per_cell),
-          velocity_values (quadrature.size())
-=======
-                                     update_flags, n_compositional_fields),
 
           face_finite_element_values (mapping,
                                       finite_element,
                                       face_quadrature,
                                       face_update_flags),
 
+
           phi_u (finite_element.dofs_per_cell, Utilities::signaling_nan<Tensor<1,dim> >()),
           grads_phi_u (finite_element.dofs_per_cell, Utilities::signaling_nan<SymmetricTensor<2,dim> >()),
           div_phi_u (finite_element.dofs_per_cell, Utilities::signaling_nan<double>()),
           velocity_values (quadrature.size(), Utilities::signaling_nan<Tensor<1,dim> >())
->>>>>>> c65d7736
         {}
 
 
@@ -360,12 +334,8 @@
           current_pressure_values(quadrature.size(), Utilities::signaling_nan<double>()),
           current_pressure_gradients(quadrature.size(), Utilities::signaling_nan<Tensor<1,dim> >()),
           current_composition_values(n_compositional_fields,
-<<<<<<< HEAD
-                                     std::vector<double>(quadrature.size())),
+                                     std::vector<double>(quadrature.size(), Utilities::signaling_nan<double>())),
           current_velocity_divergences(quadrature.size()),
-=======
-                                     std::vector<double>(quadrature.size(), Utilities::signaling_nan<double>())),
->>>>>>> c65d7736
           material_model_inputs(quadrature.size(), n_compositional_fields),
           material_model_outputs(quadrature.size(), n_compositional_fields),
           explicit_material_model_inputs(quadrature.size(), n_compositional_fields),
@@ -698,31 +668,29 @@
 
         const double field = ((*scratch.old_field_values)[q] + (*scratch.old_old_field_values)[q]) / 2;
 
-<<<<<<< HEAD
-        const double gamma
-          = compute_heating_term(scratch,
-                                 scratch.explicit_material_model_inputs,
-                                 scratch.explicit_material_model_outputs,
-                                 advection_field,
-                                 q);
-
-        const double latent_heat_LHS =
-          ((parameters.include_latent_heat && advection_field.is_temperature())
+
+        const double gamma =
+          ((advection_field.is_temperature())
            ?
-           - scratch.explicit_material_model_outputs.densities[q] *
-           scratch.explicit_material_model_inputs.temperature[q] *
-           scratch.explicit_material_model_outputs.entropy_derivative_temperature[q]
+           heating_model_outputs.heating_source_terms[q]
            :
            0.0);
 
+        const double latent_heat_LHS =
+          ((advection_field.is_temperature())
+           ?
+           heating_model_outputs.lhs_latent_heat_terms[q]
+           :
+           0.0);
+
         const double dreaction_term_dt =
-          ((advection_field.is_temperature() || (advection_field.is_porosity(introspection)
+          (advection_field.is_temperature() || old_time_step == 0 || (advection_field.is_porosity(introspection)
                                                  && parameters.include_melt_transport))
-           ?
-           0.0
-           :
-           scratch.explicit_material_model_outputs.reaction_terms[q][advection_field.compositional_variable])
-           / old_time_step;
+          ?
+          0.0
+          :
+          (scratch.explicit_material_model_outputs.reaction_terms[q][advection_field.compositional_variable]
+           / old_time_step);
 
         // TODO: we use the current velocity divergences here instead of the old ones
         const double melt_transport_RHS = compute_melting_RHS (scratch,
@@ -750,34 +718,6 @@
         double residual
           = std::abs((density * c_P + latent_heat_LHS) * (dField_dt + u_grad_field) - k_Delta_field + melt_transport_LHS * field
                       - gamma - melt_transport_RHS - dreaction_term_dt);
-=======
-
-        const double gamma =
-          ((advection_field.is_temperature())
-           ?
-           heating_model_outputs.heating_source_terms[q]
-           :
-           0.0);
-
-        const double latent_heat_LHS =
-          ((advection_field.is_temperature())
-           ?
-           heating_model_outputs.lhs_latent_heat_terms[q]
-           :
-           0.0);
-
-        const double dreaction_term_dt =
-          (advection_field.is_temperature() || old_time_step == 0)
-          ?
-          0.0
-          :
-          (scratch.explicit_material_model_outputs.reaction_terms[q][advection_field.compositional_variable]
-           / old_time_step);
-
-        double residual
-          = std::abs((density * c_P + latent_heat_LHS) * (dField_dt + u_grad_field) - k_Delta_field - gamma
-                     - dreaction_term_dt);
->>>>>>> c65d7736
 
         if (parameters.stabilization_alpha == 2)
           residual *= std::abs(field - average_field);
@@ -868,21 +808,11 @@
   {
     Assert(viscosity_per_cell.size()==triangulation.n_active_cells(), ExcInternalError());
 
-<<<<<<< HEAD
-    if(advection_field.field_type == AdvectionField::compositional_field)
-=======
     if (advection_field.field_type == AdvectionField::compositional_field)
->>>>>>> c65d7736
       Assert(parameters.n_compositional_fields > advection_field.compositional_variable, ExcInternalError());
 
     viscosity_per_cell = 0.0;
 
-<<<<<<< HEAD
-    // this function computes the artificial viscosity for the temperature
-    // equation only. create an object that signifies this.
-    const AdvectionField torc (advection_field.field_type, advection_field.compositional_variable);
-=======
->>>>>>> c65d7736
     const std::pair<double,double>
     global_field_range = get_extrapolated_advection_field_range (advection_field);
     double global_entropy_variation = get_entropy_variation ((global_field_range.first +
@@ -893,19 +823,9 @@
 
     internal::Assembly::Scratch::
     AdvectionSystem<dim> scratch (finite_element,
-<<<<<<< HEAD
-                                  finite_element.base_element(advection_field.field_type == AdvectionField::temperature_field
-                                                              ?
-                                                              introspection.block_indices.temperature
-                                                              :
-                                                              introspection.block_indices.compositional_fields[advection_field.compositional_variable]),
-                                  mapping,
-                                  QGauss<dim>((advection_field.field_type == AdvectionField::temperature_field
-=======
                                   finite_element.base_element(advection_field.base_element(introspection)),
                                   mapping,
                                   QGauss<dim>((advection_field.is_temperature()
->>>>>>> c65d7736
                                                ?
                                                parameters.temperature_degree
                                                :
@@ -940,11 +860,7 @@
              :
              introspection.component_indices.compositional_fields[advection_field.compositional_variable]);
         const FEValuesExtractors::Scalar solution_field
-<<<<<<< HEAD
-          = (advection_field.field_type == AdvectionField::temperature_field
-=======
           = (advection_field.is_temperature()
->>>>>>> c65d7736
              ?
              introspection.extractors.temperature
              :
@@ -992,29 +908,17 @@
         scratch.finite_element_values[introspection.extractors.pressure].get_function_gradients (old_old_solution,
             scratch.old_old_pressure_gradients);
 
-<<<<<<< HEAD
-        scratch.old_field_values = (advection_field.field_type == AdvectionField::temperature_field
-=======
 
         scratch.old_field_values = (advection_field.is_temperature()
->>>>>>> c65d7736
                                     ?
                                     &scratch.old_temperature_values
                                     :
                                     &scratch.old_composition_values[advection_field.compositional_variable]);
-<<<<<<< HEAD
-        scratch.old_old_field_values = (advection_field.field_type == AdvectionField::temperature_field
-                                    ?
-                                    &scratch.old_old_temperature_values
-                                    :
-                                    &scratch.old_old_composition_values[advection_field.compositional_variable]);
-=======
         scratch.old_old_field_values = (advection_field.is_temperature()
                                         ?
                                         &scratch.old_old_temperature_values
                                         :
                                         &scratch.old_old_composition_values[advection_field.compositional_variable]);
->>>>>>> c65d7736
 
         scratch.finite_element_values[solution_field].get_function_gradients (old_solution,
                                                                               scratch.old_field_grads);
@@ -1031,7 +935,6 @@
                                              cell,
                                              true,
                                              scratch.material_model_inputs);
-        scratch.material_model_inputs.cell = cell;
 
         material_model->evaluate(scratch.material_model_inputs,scratch.material_model_outputs);
 
@@ -1047,11 +950,7 @@
               scratch.explicit_material_model_inputs.composition[q][c] = (scratch.old_composition_values[c][q] + scratch.old_old_composition_values[c][q]) / 2;
             scratch.explicit_material_model_inputs.strain_rate[q] = (scratch.old_strain_rates[q] + scratch.old_old_strain_rates[q]) / 2;
           }
-<<<<<<< HEAD
-        scratch.explicit_material_model_inputs.cell = cell;
-=======
         scratch.explicit_material_model_inputs.cell = &cell;
->>>>>>> c65d7736
 
         material_model->evaluate(scratch.explicit_material_model_inputs,scratch.explicit_material_model_outputs);
 
@@ -1074,12 +973,8 @@
   void
   Simulator<dim>::
   compute_material_model_input_values (const LinearAlgebra::BlockVector                            &input_solution,
-<<<<<<< HEAD
                                        const fevalues                                         &input_finite_element_values,
-=======
-                                       const FEValues<dim>                                         &input_finite_element_values,
                                        const typename DoFHandler<dim>::active_cell_iterator        &cell,
->>>>>>> c65d7736
                                        const bool                                                   compute_strainrate,
                                        MaterialModel::MaterialModelInputs<dim> &material_model_inputs) const
   {
@@ -1142,22 +1037,15 @@
     typename MaterialModel::MeltInterface<dim>::MaterialModelOutputs melt_outputs(n_q_points, parameters.n_compositional_fields);
     typename MaterialModel::Interface<dim>::MaterialModelOutputs *outputs;
 
-<<<<<<< HEAD
-=======
-    compute_material_model_input_values (current_linearization_point,
-                                         scratch.finite_element_values,
-                                         cell,
-                                         true,
-                                         scratch.material_model_inputs);
->>>>>>> c65d7736
 
     if (!parameters.include_melt_transport)
       {
 	compute_material_model_input_values (current_linearization_point,
 					     scratch.finite_element_values,
+                                         cell,
 					     true, // TODO: use rebuild_stokes_matrix here?
 					     scratch.material_model_inputs);
-        scratch.material_model_inputs.cell = cell;
+
     material_model->evaluate(scratch.material_model_inputs,
                              scratch.material_model_outputs);
     MaterialModel::MaterialAveraging::average (parameters.material_averaging,
@@ -1171,10 +1059,10 @@
       {
         compute_material_model_input_values (current_linearization_point,
                                              scratch.finite_element_values,
+                                             cell,
                                              rebuild_stokes_matrix,
                                              melt_inputs);
         // TODO: fill other inputs
-        melt_inputs.cell = cell;
         typename MaterialModel::MeltInterface<dim> * melt_mat = dynamic_cast<MaterialModel::MeltInterface<dim>*> (&*material_model);
         AssertThrow(melt_mat != NULL, ExcMessage("Need MeltMaterial if include_melt_transport is on."));
         melt_mat->evaluate_with_melt(melt_inputs, melt_outputs);
@@ -1471,14 +1359,6 @@
 
     // we only need the strain rates for the viscosity,
     // which we only need when rebuilding the matrix
-<<<<<<< HEAD
-=======
-    compute_material_model_input_values (current_linearization_point,
-                                         scratch.finite_element_values,
-                                         cell,
-                                         rebuild_stokes_matrix,
-                                         scratch.material_model_inputs);
->>>>>>> c65d7736
 
 
     typename MaterialModel::MeltInterface<dim>::MaterialModelInputs melt_inputs(n_q_points, parameters.n_compositional_fields);
@@ -1489,9 +1369,9 @@
       {
         compute_material_model_input_values (current_linearization_point,
                                              scratch.finite_element_values,
+                                         cell,
                                              rebuild_stokes_matrix,
                                              scratch.material_model_inputs);
-        scratch.material_model_inputs.cell = cell;
     material_model->evaluate(scratch.material_model_inputs,
                              scratch.material_model_outputs);
     MaterialModel::MaterialAveraging::average (parameters.material_averaging,
@@ -1505,10 +1385,10 @@
       {
         compute_material_model_input_values (current_linearization_point,
                                              scratch.finite_element_values,
+                                             cell,
                                              rebuild_stokes_matrix,
                                              melt_inputs);
         // TODO: fill other inputs
-        melt_inputs.cell = cell;
         typename MaterialModel::MeltInterface<dim> * melt_mat = dynamic_cast<MaterialModel::MeltInterface<dim>*> (&*material_model);
         AssertThrow(melt_mat != NULL, ExcMessage("Need MeltMaterial if include_melt_transport is on."));
         melt_mat->evaluate_with_melt(melt_inputs, melt_outputs);
@@ -1643,16 +1523,12 @@
                                 )
                                * scratch.finite_element_values.JxW(q);
 
-<<<<<<< HEAD
-
-=======
->>>>>>> c65d7736
+
         if (do_pressure_rhs_compatibility_modification)
           for (unsigned int i=0; i<dofs_per_cell; ++i)
             data.local_pressure_shape_function_integrals(i) += scratch.phi_p[i] * scratch.finite_element_values.JxW(q);
       }
 
-<<<<<<< HEAD
     if (parameters.include_melt_transport)
       for (unsigned int face=0; face<GeometryInfo<dim>::faces_per_cell; ++face)
         if (cell->face(face)->at_boundary())
@@ -1664,10 +1540,10 @@
 
             compute_material_model_input_values (current_linearization_point,
                                                  scratch.finite_element_face_values,
+                                                 cell,
                                                  rebuild_stokes_matrix,
                                                  melt_inputs);
             // TODO: fill other inputs
-            melt_inputs.cell = cell;
             typename MaterialModel::MeltInterface<dim> * melt_mat = dynamic_cast<MaterialModel::MeltInterface<dim>*> (&*material_model);
             AssertThrow(melt_mat != NULL, ExcMessage("Need MeltMaterial if include_melt_transport is on."));
             melt_mat->evaluate_with_melt(melt_inputs, melt_outputs);
@@ -1707,11 +1583,7 @@
           }
 
 
-
-    //Add stabilization terms if necessary.
-=======
     // add stabilization terms for free boundaries if necessary.
->>>>>>> c65d7736
     if (parameters.free_surface_enabled)
       free_surface->apply_stabilization(cell, data.local_matrix);
 
@@ -1792,11 +1664,7 @@
     if (do_pressure_rhs_compatibility_modification)
       pressure_shape_function_integrals = 0;
 
-<<<<<<< HEAD
-    const QGauss<dim> quadrature_formula(parameters.stokes_velocity_degree+1);
-=======
     const QGauss<dim>   quadrature_formula(parameters.stokes_velocity_degree+1);
->>>>>>> c65d7736
     const QGauss<dim-1> face_quadrature_formula(parameters.stokes_velocity_degree+1);
 
     typedef
@@ -1819,25 +1687,10 @@
                           this,
                           std_cxx11::_1),
          internal::Assembly::Scratch::
-<<<<<<< HEAD
          StokesSystem<dim> (finite_element, mapping, quadrature_formula, face_quadrature_formula,
-=======
-         StokesSystem<dim> (finite_element, mapping, quadrature_formula,
-                            face_quadrature_formula,
->>>>>>> c65d7736
                             (update_values    |
                              update_gradients |
                              update_quadrature_points  |
-<<<<<<< HEAD
-                             update_JxW_values |
-                             ((rebuild_stokes_matrix || parameters.include_melt_transport)
-                              ?
-                              update_gradients
-                              :
-                              UpdateFlags(0))),
-                            parameters.n_compositional_fields,
-                            parameters.include_melt_transport),
-=======
                              update_JxW_values),
                             // see if we need to assemble traction boundary conditions.
                             // only if so do we actually need to have an FEFaceValues object
@@ -1849,8 +1702,8 @@
                              update_JxW_values
                              :
                              UpdateFlags(0)),
-                            parameters.n_compositional_fields),
->>>>>>> c65d7736
+                            parameters.n_compositional_fields,
+                            parameters.include_melt_transport),
          internal::Assembly::CopyData::
          StokesSystem<dim> (finite_element,
                             do_pressure_rhs_compatibility_modification));
@@ -1905,107 +1758,6 @@
 
 
   template <int dim>
-<<<<<<< HEAD
-  double
-  Simulator<dim>::compute_heating_term(const internal::Assembly::Scratch::AdvectionSystem<dim>  &scratch,
-                                       typename MaterialModel::Interface<dim>::MaterialModelInputs &material_model_inputs,
-                                       typename MaterialModel::Interface<dim>::MaterialModelOutputs &material_model_outputs,
-                                       const AdvectionField     &advection_field,
-                                       const unsigned int q_point) const
-  {
-
-    if (advection_field.field_type == AdvectionField::compositional_field)
-      return 0.0;
-
-    const double current_T = material_model_inputs.temperature[q_point];
-    const SymmetricTensor<2,dim> current_strain_rate = material_model_inputs.strain_rate[q_point];
-    const Tensor<1,dim> current_u = scratch.current_velocity_values[q_point];
-    const Tensor<1,dim> current_grad_p = scratch.current_pressure_gradients[q_point];
-
-    const double alpha                = material_model_outputs.thermal_expansion_coefficients[q_point];
-    const double density              = material_model_outputs.densities[q_point];
-    const double viscosity            = material_model_outputs.viscosities[q_point];
-    const bool is_compressible        = material_model->is_compressible();
-    const double specific_radiogenic_heating_rate = heating_model->specific_heating_rate(material_model_inputs.temperature[q_point],
-                                                    material_model_inputs.pressure[q_point],
-                                                    material_model_inputs.composition[q_point],
-                                                    material_model_inputs.position[q_point]);
-    const double compressibility      = (is_compressible
-                                         ?
-                                         material_model_outputs.compressibilities[q_point]
-                                         :
-                                         std::numeric_limits<double>::quiet_NaN() );
-    const double entropy_gradient     = material_model_outputs.entropy_derivative_pressure[q_point];
-
-    const Tensor<1,dim>
-    gravity = gravity_model->gravity_vector (scratch.finite_element_values.quadrature_point(q_point));
-
-    const double gamma
-      = (specific_radiogenic_heating_rate * density
-         +
-         // add the term 2*eta*(eps - 1/3*(tr eps)1):(eps - 1/3*(tr eps)1)
-         //
-         // we can multiply this out to obtain
-         //   2*eta*(eps:eps - 1/3*(tr eps)^2)
-         // and can then use that in the compressible case we have
-         //   tr eps = div u
-         //          = -1/rho u . grad rho
-         // and by the usual approximation we make,
-         //   tr eps = -1/rho drho/dp u . grad p
-         //          = -1/rho drho/dp rho (u . g)
-         //          = - drho/dp (u . g)
-         //          = - compressibility rho (u . g)
-         // to yield the final form of the term:
-         //   2*eta [eps:eps - 1/3 (compressibility * rho * (u.g))^2]
-         (parameters.include_shear_heating
-          ?
-          2 * viscosity *
-          current_strain_rate * current_strain_rate
-          -
-          (is_compressible
-           ?
-           2./3.*viscosity*std::pow(compressibility * density * (current_u * gravity),
-                                    2)
-           :
-           0)
-          :
-          0)
-         +
-         // add the term from adiabatic compression heating
-         //   + alpha T (u . nabla p)
-         // where we use the definition of
-         //   alpha = - 1/rho drho/dT
-         // Note: this term is often simplified using the relationship
-         //   rho g = -nabla p
-         // to yield
-         //   - alpha rho T (u . g)
-         // However, we do not use this simplification here, see the
-         // comment in the manual in the section on the governing
-         // equations
-         (parameters.include_adiabatic_heating
-          ?
-          (current_u * current_grad_p) * alpha * current_T
-          :
-          0)
-         +
-         // finally add the right-hand side term from latent heating
-         //   DeltaS dLambda/dpi T rho (v . grad p)
-         // DeltaS:      change of entropy across phase transition
-         // dLambda/dpi: derivative of the phase function
-         // pi:          excess pressure (argument of the phase function)
-         // formulation modified after Christensen & Yuen, 1985
-         (parameters.include_latent_heat
-          ?
-          current_T * density * entropy_gradient * (current_u * current_grad_p)
-          :
-          0)
-        );
-
-    return gamma;
-  }
-
-
-  template <int dim>
   double
   Simulator<dim>::compute_melting_RHS(const internal::Assembly::Scratch::AdvectionSystem<dim>  &scratch,
                                       typename MaterialModel::Interface<dim>::MaterialModelInputs &material_model_inputs,
@@ -2044,8 +1796,6 @@
 
 
   template <int dim>
-=======
->>>>>>> c65d7736
   void Simulator<dim>::
   local_assemble_advection_system (const AdvectionField     &advection_field,
                                    const std::pair<double,double> global_field_range,
@@ -2154,7 +1904,6 @@
                                          cell,
                                          true,
                                          scratch.material_model_inputs);
-    scratch.material_model_inputs.cell = cell;
 
     material_model->evaluate(scratch.material_model_inputs,
                              scratch.material_model_outputs);
@@ -2164,29 +1913,6 @@
                                                scratch.finite_element_values.get_mapping(),
                                                scratch.material_model_outputs);
 
-<<<<<<< HEAD
-    if (advection_field.is_temperature())
-      {
-        for (unsigned int q=0; q<n_q_points; ++q)
-          {
-            scratch.explicit_material_model_inputs.temperature[q] = (scratch.old_temperature_values[q] + scratch.old_old_temperature_values[q]) / 2;
-            scratch.explicit_material_model_inputs.position[q] = scratch.finite_element_values.quadrature_point(q);
-            scratch.explicit_material_model_inputs.pressure[q] = (scratch.old_pressure[q] + scratch.old_old_pressure[q]) / 2;
-            for (unsigned int c=0; c<parameters.n_compositional_fields; ++c)
-              scratch.explicit_material_model_inputs.composition[q][c] = (scratch.old_composition_values[c][q] + scratch.old_old_composition_values[c][q]) / 2;
-            scratch.explicit_material_model_inputs.strain_rate[q] = (scratch.old_strain_rates[q] + scratch.old_old_strain_rates[q]) / 2;
-          }
-        scratch.explicit_material_model_inputs.cell = cell;
-
-        material_model->evaluate(scratch.explicit_material_model_inputs,
-                                 scratch.explicit_material_model_outputs);
-        MaterialModel::MaterialAveraging::average (parameters.material_averaging,
-                                                   cell,
-                                                   scratch.finite_element_values.get_quadrature(),
-                                                   scratch.finite_element_values.get_mapping(),
-                                                   scratch.explicit_material_model_outputs);
-      }
-=======
     HeatingModel::HeatingModelOutputs heating_model_outputs(n_q_points, parameters.n_compositional_fields);
     heating_model_manager.evaluate(scratch.material_model_inputs,
                                    scratch.material_model_outputs,
@@ -2216,7 +1942,6 @@
                                                  scratch.finite_element_values.get_mapping(),
                                                  scratch.explicit_material_model_outputs);
     }
->>>>>>> c65d7736
 
     // TODO: Compute artificial viscosity once per timestep instead of each time
     // temperature system is assembled (as this might happen more than once per
@@ -2335,17 +2060,10 @@
             data.local_rhs(i)
             += (field_term_for_rhs * scratch.phi_field[i]
                 + time_step *
-<<<<<<< HEAD
-                (gamma + melt_transport_RHS)
-                * scratch.phi_field[i]
-                + reaction_term
-                * scratch.phi_field[i])
-=======
                 scratch.phi_field[i]
-                * gamma
+                * (gamma + melt_transport_RHS)
                 + scratch.phi_field[i]
                 * reaction_term)
->>>>>>> c65d7736
                *
                scratch.finite_element_values.JxW(q);
 
