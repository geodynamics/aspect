--- conflicted
+++ resolved
@@ -1127,7 +1127,6 @@
 
         const double eta = outputs->viscosities[q];
 
-<<<<<<< HEAD
         if (parameters.include_melt_transport)
           {
             /*
@@ -1144,14 +1143,19 @@
                           0.0);
             double viscosity_c = melt_outputs.compaction_viscosities[q];
 
+        const SymmetricTensor<4,dim> &stress_strain_director =
+          scratch.material_model_outputs.stress_strain_directors[q];
+        const bool use_tensor = (stress_strain_director != dealii::identity_tensor<dim> ());
+
             for (unsigned int i=0; i<dofs_per_cell; ++i)
               for (unsigned int j=0; j<dofs_per_cell; ++j)
                 if (finite_element.system_to_component_index(i).first
                     ==
                     finite_element.system_to_component_index(j).first)
-                  data.local_matrix(i,j) += (eta *
-                                             (scratch.grads_phi_u[i] *
-                                              scratch.grads_phi_u[j])
+              data.local_matrix(i,j) += ((use_tensor ?
+                                          eta * (scratch.grads_phi_u[i] * stress_strain_director * scratch.grads_phi_u[j])
+                                          :
+                                          eta * (scratch.grads_phi_u[i] * scratch.grads_phi_u[j]))
                                              +
                                              (1./eta *
                                               pressure_scaling *
@@ -1186,27 +1190,6 @@
                                            pressure_scaling *
                                            (scratch.phi_p[i] * scratch.phi_p[j]))
                                           * scratch.finite_element_values.JxW(q);
-=======
-        const SymmetricTensor<4,dim> &stress_strain_director =
-          scratch.material_model_outputs.stress_strain_directors[q];
-        const bool use_tensor = (stress_strain_director != dealii::identity_tensor<dim> ());
-
-        for (unsigned int i=0; i<dofs_per_cell; ++i)
-          for (unsigned int j=0; j<dofs_per_cell; ++j)
-            if (finite_element.system_to_component_index(i).first
-                ==
-                finite_element.system_to_component_index(j).first)
-              data.local_matrix(i,j) += ((use_tensor ?
-                                          eta * (scratch.grads_phi_u[i] * stress_strain_director * scratch.grads_phi_u[j])
-                                          :
-                                          eta * (scratch.grads_phi_u[i] * scratch.grads_phi_u[j]))
-                                         +
-                                         (1./eta) *
-                                         pressure_scaling *
-                                         pressure_scaling *
-                                         (scratch.phi_p[i] * scratch.phi_p[j]))
-                                        * scratch.finite_element_values.JxW(q);
->>>>>>> 6a8ffc18
       }
 
     cell->get_dof_indices (data.local_dof_indices);
@@ -1497,18 +1480,14 @@
                             :
                             std::numeric_limits<double>::quiet_NaN());
 
-<<<<<<< HEAD
+        const SymmetricTensor<4,dim> &stress_strain_director =
+          scratch.material_model_outputs.stress_strain_directors[q];
+        const bool use_tensor = (stress_strain_director !=  dealii::identity_tensor<dim> ());
+
         Tensor<1,dim> gravity;
         for (unsigned int d=0; d<dim; ++d)
           gravity[d] = gravity_values[d][q];
-=======
-        const SymmetricTensor<4,dim> &stress_strain_director =
-          scratch.material_model_outputs.stress_strain_directors[q];
-        const bool use_tensor = (stress_strain_director !=  dealii::identity_tensor<dim> ());
-
-        const Tensor<1,dim>
-        gravity = gravity_model->gravity_vector (scratch.finite_element_values.quadrature_point(q));
->>>>>>> 6a8ffc18
+
 
         const double compressibility
           = (is_compressible
@@ -1551,16 +1530,11 @@
         if (rebuild_stokes_matrix)
           for (unsigned int i=0; i<dofs_per_cell; ++i)
             for (unsigned int j=0; j<dofs_per_cell; ++j)
-<<<<<<< HEAD
-              data.local_matrix(i,j) += ( eta * 2.0 * (scratch.grads_phi_u[i] * scratch.grads_phi_u[j])
-                                          - ((is_compressible || parameters.include_melt_transport)
-=======
               data.local_matrix(i,j) += ( (use_tensor ?
                                            eta * 2.0 * (scratch.grads_phi_u[i] * stress_strain_director * scratch.grads_phi_u[j])
                                            :
                                            eta * 2.0 * (scratch.grads_phi_u[i] * scratch.grads_phi_u[j]))
-                                          - (is_compressible
->>>>>>> 6a8ffc18
+                                          - ((is_compressible|| parameters.include_melt_transport)
                                              ?
                                              (use_tensor ?
                                               eta * 2.0/3.0 * (scratch.div_phi_u[i] * trace(stress_strain_director * scratch.grads_phi_u[j]))
