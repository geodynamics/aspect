--- conflicted
+++ resolved
@@ -1596,17 +1596,12 @@
             *
             (density_c_P + latent_heat_LHS);
 
-<<<<<<< HEAD
-        AssertThrow(density_c_P + latent_heat_LHS, ExcMessage("mass matrix must be positive"));
-
-        Tensor<1,dim> current_u = scratch.current_velocity_values[q];
         //Subtract off the mesh velocity for ALE corrections if necessary
-        if (parameters.free_surface_enabled)
-          current_u -= scratch.mesh_velocity_values[q];
-
-=======
-        const Tensor<1,dim> current_u = scratch.current_velocity_values[q];
->>>>>>> 4f4b96e0
+        const Tensor<1,dim> current_u = scratch.current_velocity_values[q] - 
+                                        (parameters.free_surface_enabled ?
+                                         scratch.mesh_velocity_values[q] :
+                                         0.0);
+
         const double factor = (use_bdf2_scheme)? ((2*time_step + old_time_step) /
                                                   (time_step + old_time_step)) : 1.0;
 
