--- conflicted
+++ resolved
@@ -1136,13 +1136,8 @@
 
     const Quadrature<dim> &quadrature_formula = sim.introspection.quadratures.velocities;
 
-<<<<<<< HEAD
-    double min_el = std::numeric_limits<double>::max();
-    double max_el = std::numeric_limits<double>::lowest();
-=======
     double minimum_viscosity_local = std::numeric_limits<double>::max();
     double maximum_viscosity_local = std::numeric_limits<double>::lowest();
->>>>>>> e141c80c
 
     // Fill the DGQ0 or DGQ1 vector of viscosity values on the active mesh
     {
