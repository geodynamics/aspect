--- conflicted
+++ resolved
@@ -21,10 +21,7 @@
 
 #include <aspect/simulator.h>
 #include <aspect/utilities.h>
-<<<<<<< HEAD
 #include <aspect/free_surface.h>
-=======
->>>>>>> 1bfb0cdb
 
 #include <deal.II/base/mpi.h>
 #include <deal.II/grid/grid_tools.h>
@@ -70,68 +67,60 @@
     }
   }
 
-    template<int dim>
-    void Simulator<dim>::save_triangulation(const std::string file_name)
+  template<int dim>
+  void Simulator<dim>::save_triangulation(const std::string file_name)
+  {
+    // save Triangulation and Solution vectors:
     {
-      // save Triangulation and Solution vectors:
-      {
-        std::vector<const LinearAlgebra::BlockVector *> x_system (3);
-        x_system[0] = &solution;
-        x_system[1] = &old_solution;
-        x_system[2] = &old_old_solution;
-
-        //If we are using a free surface, include the mesh velocity, which uses the system dof handler
-        if (parameters.free_surface_enabled)
-          x_system.push_back( &free_surface->mesh_velocity );
-
-        parallel::distributed::SolutionTransfer<dim, LinearAlgebra::BlockVector>
-                system_trans (dof_handler);
-
-        system_trans.prepare_serialization (x_system);
-
-<<<<<<< HEAD
+      std::vector<const LinearAlgebra::BlockVector *> x_system (3);
+      x_system[0] = &solution;
+      x_system[1] = &old_solution;
+      x_system[2] = &old_old_solution;
+
+      //If we are using a free surface, include the mesh velocity, which uses the system dof handler
+      if (parameters.free_surface_enabled)
+        x_system.push_back( &free_surface->mesh_velocity );
+
+      parallel::distributed::SolutionTransfer<dim, LinearAlgebra::BlockVector>
+      system_trans (dof_handler);
+
+      system_trans.prepare_serialization (x_system);
+
       //If we are using a free surface, also serialize the mesh vertices vector, which
       //uses its own dof handler
       std::vector<const LinearAlgebra::Vector *> x_fs_system (1);
       std_cxx11::unique_ptr<parallel::distributed::SolutionTransfer<dim,LinearAlgebra::Vector> > freesurface_trans;
       if (parameters.free_surface_enabled)
-=======
-        //If we are using a free surface, also serialize the mesh vertices vector, which
-        //uses its own dof handler
-        std::vector<const LinearAlgebra::Vector *> x_fs_system (2);
-        std_cxx11::unique_ptr<parallel::distributed::SolutionTransfer<dim,LinearAlgebra::Vector> > freesurface_trans;
-        if (parameters.free_surface_enabled)
->>>>>>> 1bfb0cdb
         {
           freesurface_trans.reset (new parallel::distributed::SolutionTransfer<dim,LinearAlgebra::Vector>
-                                           (free_surface->free_surface_dof_handler));
+                                   (free_surface->free_surface_dof_handler));
 
           x_fs_system[0] = &free_surface->mesh_displacements;
 
           freesurface_trans->prepare_serialization(x_fs_system);
         }
 
-        triangulation.save ((parameters.output_directory + file_name).c_str());
-      }
+      triangulation.save ((parameters.output_directory + file_name).c_str());
     }
-
-    template<int dim>
-    void Simulator<dim>::serialize_all(const std::string file_name)
+  }
+
+  template<int dim>
+  void Simulator<dim>::serialize_all(const std::string file_name)
+  {
+    unsigned int my_id = dealii::Utilities::MPI::this_mpi_process (mpi_communicator);
+    // save general information This calls the serialization functions on all
+    // processes (so that they can take additional action, if necessary, see
+    // the manual) but only writes to the restart file on process 0
     {
-      unsigned int my_id = dealii::Utilities::MPI::this_mpi_process (mpi_communicator);
-      // save general information This calls the serialization functions on all
-      // processes (so that they can take additional action, if necessary, see
-      // the manual) but only writes to the restart file on process 0
-      {
-        std::ostringstream oss;
-
-        // serialize into a stringstream
-        aspect::oarchive oa (oss);
-        oa << (*this);
-
-        // compress with zlib and write to file on the root processor
+      std::ostringstream oss;
+
+      // serialize into a stringstream
+      aspect::oarchive oa (oss);
+      oa << (*this);
+
+      // compress with zlib and write to file on the root processor
 #ifdef DEAL_II_WITH_ZLIB
-        if (my_id == 0)
+      if (my_id == 0)
         {
           uLongf compressed_data_length = compressBound (oss.str().length());
           std::vector<char *> compressed_data (compressed_data_length);
@@ -145,89 +134,89 @@
 
           // build compression header
           const uint32_t compression_header[4]
-                  = { 1,                                   /* number of blocks */
-                      (uint32_t)oss.str().length(), /* size of block */
-                      (uint32_t)oss.str().length(), /* size of last block */
-                      (uint32_t)compressed_data_length
-                  }; /* list of compressed sizes of blocks */
+            = { 1,                                   /* number of blocks */
+                (uint32_t)oss.str().length(), /* size of block */
+                (uint32_t)oss.str().length(), /* size of last block */
+                (uint32_t)compressed_data_length
+              }; /* list of compressed sizes of blocks */
 
           std::ofstream f ((parameters.output_directory + file_name).c_str());
           f.write((const char *)compression_header, 4 * sizeof(compression_header[0]));
           f.write((char *)&compressed_data[0], compressed_data_length);
         }
 #else
-        AssertThrow (false,
+      AssertThrow (false,
                    ExcMessage ("You need to have deal.II configured with the 'libz' "
                                "option to support checkpoint/restart, but deal.II "
                                "did not detect its presence when you called 'cmake'."));
 #endif
 
-      }
     }
-
-    template<int dim>
-    void Simulator<dim>::log_checkpoint(const std::string filename_for_triangulation, const std::string filename_for_serialization, bool is_quicksave)
-    {
-      std::ofstream checkpoint_log;
-      std::string checkpoint_file_name = parameters.output_directory + checkpoint_log_file;
-
-      if(!Utilities::fexists(checkpoint_file_name))
+  }
+
+  template<int dim>
+  void Simulator<dim>::log_checkpoint(const std::string filename_for_triangulation, const std::string filename_for_serialization, bool is_quicksave)
+  {
+    std::ofstream checkpoint_log;
+    std::string checkpoint_file_name = parameters.output_directory + checkpoint_log_file;
+
+    if (!Utilities::fexists(checkpoint_file_name))
       {
         checkpoint_log.open(checkpoint_file_name, std::ios_base::out);
         checkpoint_log << "Time_step_number filename_triangulation filename_mesh quicksave_slot_id" << std::endl;
       }
-      else
-        checkpoint_log.open(checkpoint_file_name, std::ios_base::app);
-
-      if (is_quicksave)
-        checkpoint_log << timestep_number << " "
-                       << filename_for_triangulation << " "
-                       << filename_for_serialization << " "
-                       << dealii::Utilities::int_to_string(n_quicksaves % parameters.quicksave_slots) << std::endl;
-      else
-        checkpoint_log << timestep_number << " "
-        << filename_for_triangulation << " "
-        << filename_for_serialization << " "
-        << "-" << std::endl;
-
-      checkpoint_log.close();
-    }
-
-    template <int dim>
-    void Simulator<dim>::create_snapshot()
-    {
-      computing_timer.enter_section ("Create snapshot");
-
-      std::string filename_for_triangulation = "restart.mesh-" + dealii::Utilities::int_to_string(timestep_number);
-      std::string filename_for_serialization = "restart.resume-" + dealii::Utilities::int_to_string(timestep_number) + ".z";
-
-      save_triangulation(filename_for_triangulation);
-      serialize_all(filename_for_serialization);
-
-      log_checkpoint(filename_for_triangulation, filename_for_serialization, false);
-
-      pcout << "*** Snapshot created!" << std::endl << std::endl;
-      computing_timer.exit_section();
-    }
-
-    template <int dim>
-    void Simulator<dim>::quicksave_snapshot()
-    {
-      computing_timer.enter_section ("Create snapshot");
-
-      std::string filename_for_triangulation = "quicksave-slot-" + dealii::Utilities::int_to_string(n_quicksaves % parameters.quicksave_slots);
-      std::string filename_for_serialization = "quicksave-slot-" + dealii::Utilities::int_to_string(n_quicksaves % parameters.quicksave_slots) + ".z";
-
-      save_triangulation(filename_for_triangulation);
-      serialize_all(filename_for_serialization);
-
-      log_checkpoint(filename_for_triangulation, filename_for_serialization, true);
-
-      n_quicksaves++;
-
-      pcout << "*** Quickly saving snapshot! Snapshot Created!" << std::endl << std::endl;
-      computing_timer.exit_section();
-    }
+    else
+      checkpoint_log.open(checkpoint_file_name, std::ios_base::app);
+
+    if (is_quicksave)
+      checkpoint_log << timestep_number << " "
+                     << filename_for_triangulation << " "
+                     << filename_for_serialization << " "
+                     << dealii::Utilities::int_to_string(n_quicksaves % parameters.quicksave_slots) << std::endl;
+    else
+      checkpoint_log << timestep_number << " "
+                     << filename_for_triangulation << " "
+                     << filename_for_serialization << " "
+                     << "-" << std::endl;
+
+    checkpoint_log.close();
+  }
+
+  template <int dim>
+  void Simulator<dim>::create_snapshot()
+  {
+    computing_timer.enter_section ("Create snapshot");
+
+    std::string filename_for_triangulation = "restart.mesh-" + dealii::Utilities::int_to_string(timestep_number);
+    std::string filename_for_serialization = "restart.resume-" + dealii::Utilities::int_to_string(timestep_number) + ".z";
+
+    save_triangulation(filename_for_triangulation);
+    serialize_all(filename_for_serialization);
+
+    log_checkpoint(filename_for_triangulation, filename_for_serialization, false);
+
+    pcout << "*** Snapshot created!" << std::endl << std::endl;
+    computing_timer.exit_section();
+  }
+
+  template <int dim>
+  void Simulator<dim>::quicksave_snapshot()
+  {
+    computing_timer.enter_section ("Create snapshot");
+
+    std::string filename_for_triangulation = "quicksave-slot-" + dealii::Utilities::int_to_string(n_quicksaves % parameters.quicksave_slots);
+    std::string filename_for_serialization = "quicksave-slot-" + dealii::Utilities::int_to_string(n_quicksaves % parameters.quicksave_slots) + ".z";
+
+    save_triangulation(filename_for_triangulation);
+    serialize_all(filename_for_serialization);
+
+    log_checkpoint(filename_for_triangulation, filename_for_serialization, true);
+
+    n_quicksaves++;
+
+    pcout << "*** Quickly saving snapshot! Snapshot Created!" << std::endl << std::endl;
+    computing_timer.exit_section();
+  }
 
 
   template <int dim>
@@ -236,103 +225,101 @@
     std::string filename_for_triangulation;
     std::string filename_to_deserialize;
 
-    if (parameters.resume_from_tsn != 0) {
-      //Check for checkpoint files in output directory
-      if (Utilities::fexists(parameters.output_directory + "restart.mesh-" + dealii::Utilities::to_string(parameters.resume_from_tsn)) &&
-              Utilities::fexists(parameters.output_directory + "restart.resume-" + dealii::Utilities::to_string(parameters.resume_from_tsn) + ".z")) {
-        filename_for_triangulation = parameters.output_directory + "restart.mesh-" + dealii::Utilities::to_string(parameters.resume_from_tsn);
-        filename_to_deserialize = parameters.output_directory + "restart.resume-" + dealii::Utilities::to_string(parameters.resume_from_tsn) + ".z";
-      }
+    if (parameters.resume_from_tsn != 0)
+      {
+        //Check for checkpoint files in output directory
+        if (Utilities::fexists(parameters.output_directory + "restart.mesh-" + dealii::Utilities::to_string(parameters.resume_from_tsn)) &&
+            Utilities::fexists(parameters.output_directory + "restart.resume-" + dealii::Utilities::to_string(parameters.resume_from_tsn) + ".z"))
+          {
+            filename_for_triangulation = parameters.output_directory + "restart.mesh-" + dealii::Utilities::to_string(parameters.resume_from_tsn);
+            filename_to_deserialize = parameters.output_directory + "restart.resume-" + dealii::Utilities::to_string(parameters.resume_from_tsn) + ".z";
+          }
         //Check for checkpoint files in run directory
-      else if (Utilities::fexists("restart.mesh-" + dealii::Utilities::to_string(parameters.resume_from_tsn)) &&
-              Utilities::fexists("restart.resume-" + dealii::Utilities::to_string(parameters.resume_from_tsn) + ".z")) {
-        filename_for_triangulation = "restart.mesh-" + dealii::Utilities::to_string(parameters.resume_from_tsn);
-        filename_to_deserialize = "restart.resume-" + dealii::Utilities::to_string(parameters.resume_from_tsn) + ".z";
-      }
-    }
-      // Try to pick up the latest checkpoint file from checkpoint.log in the output directory.
+        else if (Utilities::fexists("restart.mesh-" + dealii::Utilities::to_string(parameters.resume_from_tsn)) &&
+                 Utilities::fexists("restart.resume-" + dealii::Utilities::to_string(parameters.resume_from_tsn) + ".z"))
+          {
+            filename_for_triangulation = "restart.mesh-" + dealii::Utilities::to_string(parameters.resume_from_tsn);
+            filename_to_deserialize = "restart.resume-" + dealii::Utilities::to_string(parameters.resume_from_tsn) + ".z";
+          }
+      }
+    // Try to pick up the latest checkpoint file from checkpoint.log in the output directory.
     else if (Utilities::fexists(parameters.output_directory + "checkpoint.log"))
-    {
-      std::ifstream checkpoint_log(parameters.output_directory + "checkpoint.log", std::ios_base::in);
-      if (!checkpoint_log) {
-        AssertThrow (false,
-                     ExcMessage("Failed to find the checkpoint log file in " + parameters.output_directory +
-                                ". Please rerun aspect or specify a valid file name to resume from."
-                     ))
-      }
-
-      std::string last_line = Utilities::get_last_line(&checkpoint_log);
-      std::vector<std::string> tokens;
-      std::string delimiter = " ";
-
-      size_t pos = 0;
-      while ((pos = last_line.find(delimiter)) != std::string::npos) {
-        tokens.push_back(last_line.substr(0, pos));
-        last_line.erase(0, pos + delimiter.length());
-      }
-
-      filename_for_triangulation = parameters.output_directory + tokens[1];
-      filename_to_deserialize = parameters.output_directory + tokens[2];
-    }
-      // For backward compatability purposes, we restart from the below checkpoint files.
+      {
+        std::ifstream checkpoint_log(parameters.output_directory + "checkpoint.log", std::ios_base::in);
+        if (!checkpoint_log)
+          {
+            AssertThrow (false,
+                         ExcMessage("Failed to find the checkpoint log file in " + parameters.output_directory +
+                                    ". Please rerun aspect or specify a valid file name to resume from."
+                                   ))
+          }
+
+        std::string last_line = Utilities::get_last_line(&checkpoint_log);
+        std::vector<std::string> tokens;
+        std::string delimiter = " ";
+
+        size_t pos = 0;
+        while ((pos = last_line.find(delimiter)) != std::string::npos)
+          {
+            tokens.push_back(last_line.substr(0, pos));
+            last_line.erase(0, pos + delimiter.length());
+          }
+
+        filename_for_triangulation = parameters.output_directory + tokens[1];
+        filename_to_deserialize = parameters.output_directory + tokens[2];
+      }
+    // For backward compatability purposes, we restart from the below checkpoint files.
     else
-    {
-      filename_for_triangulation = parameters.output_directory + "restart.mesh";
-      filename_to_deserialize = parameters.output_directory + "restart.resume.z";
-    }
+      {
+        filename_for_triangulation = parameters.output_directory + "restart.mesh";
+        filename_to_deserialize = parameters.output_directory + "restart.resume.z";
+      }
 
 
     {
       std::ifstream in(filename_for_triangulation.c_str());
       if (!in) AssertThrow (false,
-                            ExcMessage(std::string("You are trying to restart a previous computation, "
-                                                           "but the restart file <")
-                                       +
-                                       filename_for_triangulation
-                                       +
-                                       "> does not appear to exist!"));
+                              ExcMessage(std::string("You are trying to restart a previous computation, "
+                                                     "but the restart file <")
+                                         +
+                                         filename_for_triangulation
+                                         +
+                                         "> does not appear to exist!"));
     }
 
     {
       std::ifstream in (filename_to_deserialize.c_str());
       if (!in)
-      AssertThrow (false,
-                   ExcMessage (std::string("You are trying to restart a previous computation, "
-                                                   "but the restart file <")
-                               +
-                               filename_to_deserialize
-                               +
-                               "> does not appear to exist!"));
+        AssertThrow (false,
+                     ExcMessage (std::string("You are trying to restart a previous computation, "
+                                             "but the restart file <")
+                                 +
+                                 filename_to_deserialize
+                                 +
+                                 "> does not appear to exist!"));
     }
 
     pcout << "*** Resuming from snapshot!" << std::endl << std::endl;
 
     try
-    {
-      triangulation.load ((filename_for_triangulation).c_str());
-    }
+      {
+        triangulation.load ((filename_for_triangulation).c_str());
+      }
     catch (...)
-<<<<<<< HEAD
       {
         AssertThrow(false, ExcMessage("Cannot open snapshot mesh file or read the triangulation stored there."));
       }
     global_volume = GridTools::volume (triangulation, *mapping);
-=======
-    {
-      AssertThrow(false, ExcMessage("Cannot open snapshot mesh file or read the triangulation stored there."));
-    }
-    global_volume = GridTools::volume (triangulation, mapping);
->>>>>>> 1bfb0cdb
     setup_dofs();
 
     LinearAlgebra::BlockVector
-            distributed_system (system_rhs);
+    distributed_system (system_rhs);
     LinearAlgebra::BlockVector
-            old_distributed_system (system_rhs);
+    old_distributed_system (system_rhs);
     LinearAlgebra::BlockVector
-            old_old_distributed_system (system_rhs);
+    old_old_distributed_system (system_rhs);
     LinearAlgebra::BlockVector
-            distributed_mesh_velocity (system_rhs);
+    distributed_mesh_velocity (system_rhs);
 
     std::vector<LinearAlgebra::BlockVector *> x_system (3);
     x_system[0] = & (distributed_system);
@@ -345,7 +332,7 @@
       x_system.push_back(&distributed_mesh_velocity);
 
     parallel::distributed::SolutionTransfer<dim, LinearAlgebra::BlockVector>
-            system_trans (dof_handler);
+    system_trans (dof_handler);
 
     system_trans.deserialize (x_system);
 
@@ -354,7 +341,6 @@
     old_old_solution = old_old_distributed_system;
 
     if (parameters.free_surface_enabled)
-<<<<<<< HEAD
       {
         //copy the mesh velocity which uses the system dof handler
         free_surface->mesh_velocity = distributed_mesh_velocity;
@@ -369,79 +355,56 @@
         freesurface_trans.deserialize (fs_system);
         free_surface->mesh_displacements = distributed_mesh_displacements;
       }
-=======
-    {
-      //copy the mesh velocity which uses the system dof handler
-      free_surface->mesh_velocity = distributed_mesh_velocity;
-
-      //deserialize and copy the vectors using the free surface dof handler
-      parallel::distributed::SolutionTransfer<dim, LinearAlgebra::Vector> freesurface_trans( free_surface->free_surface_dof_handler );
-      LinearAlgebra::Vector distributed_mesh_vertices( free_surface->mesh_locally_owned,
-                                                       mpi_communicator );
-      LinearAlgebra::Vector distributed_mesh_vertex_velocity( free_surface->mesh_locally_owned,
-                                                              mpi_communicator );
-      std::vector<LinearAlgebra::Vector *> fs_system(2);
-      fs_system[0] = &distributed_mesh_vertices;
-      fs_system[1] = &distributed_mesh_vertex_velocity;
-
-      freesurface_trans.deserialize (fs_system);
-      free_surface->mesh_vertices = distributed_mesh_vertices;
-      free_surface->mesh_vertex_velocity = distributed_mesh_vertex_velocity;
-      //Make sure the mesh conforms to the mesh_vertices vector
-      free_surface->displace_mesh();
-      free_surface->detach_manifolds();
-    }
->>>>>>> 1bfb0cdb
 
     // read zlib compressed resume.z
     try
-    {
+      {
 #ifdef DEAL_II_WITH_ZLIB
-      std::ifstream ifs ((filename_to_deserialize).c_str());
-      AssertThrow(ifs.is_open(),
-                  ExcMessage("Cannot open snapshot resume file."));
-
-      uint32_t compression_header[4];
-      ifs.read((char *)compression_header, 4 * sizeof(compression_header[0]));
-      Assert(compression_header[0]==1, ExcInternalError());
-
-      std::vector<char> compressed(compression_header[3]);
-      std::vector<char> uncompressed(compression_header[1]);
-      ifs.read(&compressed[0],compression_header[3]);
-      uLongf uncompressed_size = compression_header[1];
-
-      const int err = uncompress((Bytef *)&uncompressed[0], &uncompressed_size,
-                                 (Bytef *)&compressed[0], compression_header[3]);
-      AssertThrow (err == Z_OK,
-                   ExcMessage (std::string("Uncompressing the data buffer resulted in an error with code <")
-                               +
-                               dealii::Utilities::int_to_string(err)));
-
-      {
-        std::istringstream ss;
-        ss.str(std::string (&uncompressed[0], uncompressed_size));
-        aspect::iarchive ia (ss);
-
-        ia >> (*this);
-      }
+        std::ifstream ifs ((filename_to_deserialize).c_str());
+        AssertThrow(ifs.is_open(),
+                    ExcMessage("Cannot open snapshot resume file."));
+
+        uint32_t compression_header[4];
+        ifs.read((char *)compression_header, 4 * sizeof(compression_header[0]));
+        Assert(compression_header[0]==1, ExcInternalError());
+
+        std::vector<char> compressed(compression_header[3]);
+        std::vector<char> uncompressed(compression_header[1]);
+        ifs.read(&compressed[0],compression_header[3]);
+        uLongf uncompressed_size = compression_header[1];
+
+        const int err = uncompress((Bytef *)&uncompressed[0], &uncompressed_size,
+                                   (Bytef *)&compressed[0], compression_header[3]);
+        AssertThrow (err == Z_OK,
+                     ExcMessage (std::string("Uncompressing the data buffer resulted in an error with code <")
+                                 +
+                                 dealii::Utilities::int_to_string(err)));
+
+        {
+          std::istringstream ss;
+          ss.str(std::string (&uncompressed[0], uncompressed_size));
+          aspect::iarchive ia (ss);
+
+          ia >> (*this);
+        }
 #else
-      AssertThrow (false,
+        AssertThrow (false,
                      ExcMessage ("You need to have deal.II configured with the 'libz' "
                                  "option to support checkpoint/restart, but deal.II "
                                  "did not detect its presence when you called 'cmake'."));
 #endif
-    }
+      }
     catch (std::exception &e)
-    {
-      AssertThrow (false,
-                   ExcMessage (std::string("Cannot seem to deserialize the data previously stored!\n")
-                               +
-                               "Some part of the machinery generated an exception that says <"
-                               +
-                               e.what()
-                               +
-                               ">"));
-    }
+      {
+        AssertThrow (false,
+                     ExcMessage (std::string("Cannot seem to deserialize the data previously stored!\n")
+                                 +
+                                 "Some part of the machinery generated an exception that says <"
+                                 +
+                                 e.what()
+                                 +
+                                 ">"));
+      }
   }
 }
 
