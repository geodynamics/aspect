/*
  Copyright (C) 2011 - 2016 by the authors of the ASPECT code.

  This file is part of ASPECT.

  ASPECT is free software; you can redistribute it and/or modify
  it under the terms of the GNU General Public License as published by
  the Free Software Foundation; either version 2, or (at your option)
  any later version.

  ASPECT is distributed in the hope that it will be useful,
  but WITHOUT ANY WARRANTY; without even the implied warranty of
  MERCHANTABILITY or FITNESS FOR A PARTICULAR PURPOSE.  See the
  GNU General Public License for more details.

  You should have received a copy of the GNU General Public License
  along with ASPECT; see the file doc/COPYING.  If not see
  <http://www.gnu.org/licenses/>.
*/


#include <aspect/simulator.h>
#include <aspect/global.h>
#include <aspect/assembly.h>
#include <aspect/utilities.h>
#include <aspect/melt.h>
#include <aspect/freesurface.h>

#include <deal.II/base/index_set.h>
#include <deal.II/base/conditional_ostream.h>
#include <deal.II/base/quadrature_lib.h>
#include <deal.II/lac/constraint_matrix.h>
#include <deal.II/lac/block_sparsity_pattern.h>
#include <deal.II/lac/sparsity_tools.h>
#include <deal.II/grid/grid_tools.h>

#include <deal.II/dofs/dof_renumbering.h>
#include <deal.II/dofs/dof_accessor.h>
#include <deal.II/dofs/dof_tools.h>

#include <deal.II/fe/fe_q.h>
#include <deal.II/fe/fe_dgq.h>
#include <deal.II/fe/fe_dgp.h>
#include <deal.II/fe/fe_values.h>
#include <deal.II/fe/mapping_q.h>

#include <deal.II/numerics/error_estimator.h>
#include <deal.II/numerics/derivative_approximation.h>
#include <deal.II/numerics/vector_tools.h>

#include <deal.II/distributed/solution_transfer.h>
#include <deal.II/distributed/grid_refinement.h>

#include <fstream>
#include <iostream>
#include <iomanip>
#include <locale>
#include <string>


using namespace dealii;


namespace aspect
{
  namespace
  {
    /**
     * Return whether t is an element of the given container object.
     */
    template <typename Container>
    bool is_element (const typename Container::value_type &t,
                     const Container                      &container)
    {
      for (typename Container::const_iterator p = container.begin();
           p != container.end();
           ++p)
        if (*p == t)
          return true;

      return false;
    }

    /**
     * Helper function to construct the final std::vector of FEVariable before
     * it is used to construct the Introspection object. Create the default
     * setup based on parameters followed by a signal to allow modifications.
     */
    template <int dim>
    std::vector<VariableDeclaration<dim> > construct_variables(const Parameters<dim> &parameters,
                                                               SimulatorSignals<dim> &signals,
                                                               std_cxx11::shared_ptr<MeltHandler<dim> > &melt_handler)
    {
      std::vector<VariableDeclaration<dim> > variables
        = construct_default_variables (parameters);
      if (melt_handler)
        melt_handler->edit_finite_element_variables (parameters, variables);

      signals.edit_finite_element_variables(variables);
      return variables;
    }
  }


  /**
   * Constructor of the IntermediaryConstructorAction class. Since the
   * class has no members, there is nothing to initialize -- all we
   * need to do is execute the 'action' argument.
   */
  template <int dim>
  Simulator<dim>::IntermediaryConstructorAction::
  IntermediaryConstructorAction (std_cxx11::function<void ()> action)
  {
    action();
  }



  /**
   * Constructor. Initialize all member variables.
   **/
  template <int dim>
  Simulator<dim>::Simulator (const MPI_Comm mpi_communicator_,
                             ParameterHandler &prm)
    :
    assemblers (new internal::Assembly::AssemblerLists<dim>()),
    parameters (prm, mpi_communicator_),
    melt_handler (parameters.include_melt_transport ? new MeltHandler<dim> (prm) : NULL),
    post_signal_creation(
      std_cxx11::bind (&internals::SimulatorSignals::call_connector_functions<dim>,
                       std_cxx11::ref(signals))),
    introspection (construct_variables<dim>(parameters, signals, melt_handler), parameters),
    mpi_communicator (Utilities::MPI::duplicate_communicator (mpi_communicator_)),
    iostream_tee_device(std::cout, log_file_stream),
    iostream_tee_stream(iostream_tee_device),
    pcout (iostream_tee_stream,
           (Utilities::MPI::
            this_mpi_process(mpi_communicator)
            == 0)),

    computing_timer (mpi_communicator,
                     pcout,
                     TimerOutput::never,
                     TimerOutput::wall_times),

    geometry_model (GeometryModel::create_geometry_model<dim>(prm)),
    // make sure the parameters object gets a chance to
    // parse those parameters that depend on symbolic names
    // for boundary components
    post_geometry_model_creation_action (std_cxx11::bind (&Parameters<dim>::parse_geometry_dependent_parameters,
                                                          std_cxx11::ref(parameters),
                                                          std_cxx11::ref(prm),
                                                          std_cxx11::cref(*geometry_model))),
    material_model (MaterialModel::create_material_model<dim>(prm)),
    gravity_model (GravityModel::create_gravity_model<dim>(prm)),
    // create a boundary temperature model, but only if we actually need
    // it. otherwise, allow the user to simply specify nothing at all
    boundary_temperature (parameters.fixed_temperature_boundary_indicators.empty()
                          ?
                          0
                          :
                          BoundaryTemperature::create_boundary_temperature<dim>(prm)),
    // create a boundary composition model, but only if we actually need
    // it. otherwise, allow the user to simply specify nothing at all
    boundary_composition (parameters.fixed_composition_boundary_indicators.empty()
                          ?
                          0
                          :
                          BoundaryComposition::create_boundary_composition<dim>(prm)),
    initial_conditions (InitialConditions::create_initial_conditions<dim>(prm)),
    prescribed_stokes_solution (PrescribedStokesSolution::create_prescribed_stokes_solution<dim>(prm)),
    compositional_initial_conditions (CompositionalInitialConditions::create_initial_conditions<dim>(prm)),
    adiabatic_conditions (AdiabaticConditions::create_adiabatic_conditions<dim>(prm)),

    time (std::numeric_limits<double>::quiet_NaN()),
    time_step (0),
    old_time_step (0),
    timestep_number (0),

    triangulation (mpi_communicator,
                   typename Triangulation<dim>::MeshSmoothing
                   (Triangulation<dim>::smoothing_on_refinement |
                    Triangulation<dim>::smoothing_on_coarsening),
                   parallel::distributed::Triangulation<dim>::mesh_reconstruction_after_repartitioning),

    //The mapping is given by a degree four MappingQ for the case
    //of a curved mesh, and a degree one MappingQ for a rectangular mesh.
    //If a free surface is enabled, this is swapped out for a MappingQ1Eulerian,
    //which allows for mesh deformation.
    mapping( new MappingQ<dim>( geometry_model->has_curved_elements() ? 4 : 1,
                                geometry_model->has_curved_elements() ? true : false ) ),

    // define the finite element
    finite_element(introspection.get_fes(), introspection.get_multiplicities()),

    dof_handler (triangulation),

    rebuild_stokes_matrix (true),
    rebuild_stokes_preconditioner (true)
  {
    if (Utilities::MPI::this_mpi_process(mpi_communicator) == 0)
      {
        // only open the logfile on processor 0, the other processors won't be
        // writing into the stream anyway
        log_file_stream.open((parameters.output_directory + "log.txt").c_str(),
                             parameters.resume_computation ? std::ios_base::app : std::ios_base::out);

        // we already printed the header to the screen, so here we just dump it
        // into the logfile.
        print_aspect_header(log_file_stream);
      }

    computing_timer.enter_section("Initialization");

    // first do some error checking for the parameters we got
    {
      // make sure velocity and traction boundary indicators don't appear in multiple lists
      std::set<types::boundary_id> boundary_indicator_lists[6]
        = { parameters.zero_velocity_boundary_indicators,
            parameters.tangential_velocity_boundary_indicators,
            parameters.free_surface_boundary_indicators,
            std::set<types::boundary_id>()   // to be prescribed velocity and traction boundary indicators
          };

      // sets of the boundary indicators only (no selectors and values)
      std::set<types::boundary_id> velocity_bi;
      std::set<types::boundary_id> traction_bi;

      for (std::map<types::boundary_id,std::pair<std::string, std::string> >::const_iterator
           p = parameters.prescribed_velocity_boundary_indicators.begin();
           p != parameters.prescribed_velocity_boundary_indicators.end();
           ++p)
        velocity_bi.insert(p->first);

      for (std::map<types::boundary_id,std::pair<std::string, std::string> >::const_iterator
           r = parameters.prescribed_traction_boundary_indicators.begin();
           r != parameters.prescribed_traction_boundary_indicators.end();
           ++r)
        traction_bi.insert(r->first);

      // are there any indicators that occur in both the prescribed velocity and traction list?
      std::set<types::boundary_id> intersection;
      std::set_intersection (velocity_bi.begin(),
                             velocity_bi.end(),
                             traction_bi.begin(),
                             traction_bi.end(),
                             std::inserter(intersection, intersection.end()));

      // if so, do they have different selectors?
      if (!intersection.empty())
        {
          for (std::set<types::boundary_id>::const_iterator
               it = intersection.begin();
               it != intersection.end();
               ++it)
            {
              std::set<char> velocity_selector;
              std::set<char> traction_selector;

              for (std::string::const_iterator
                   it_selector  = parameters.prescribed_velocity_boundary_indicators[*it].first.begin();
                   it_selector != parameters.prescribed_velocity_boundary_indicators[*it].first.end();
                   ++it_selector)
                velocity_selector.insert(*it_selector);

              for (std::string::const_iterator
                   it_selector  = parameters.prescribed_traction_boundary_indicators[*it].first.begin();
                   it_selector != parameters.prescribed_traction_boundary_indicators[*it].first.end();
                   ++it_selector)
                traction_selector.insert(*it_selector);

              // if there are no selectors specified, throw exception
              AssertThrow(!velocity_selector.empty() || !traction_selector.empty(),
                          ExcMessage ("Boundary indicator <"
                                      +
                                      Utilities::int_to_string(*it)
                                      +
                                      "> with symbolic name <"
                                      +
                                      geometry_model->translate_id_to_symbol_name (*it)
                                      +
                                      "> is listed as having both "
                                      "velocity and traction boundary conditions in the input file."));

              std::set<char> intersection_selector;
              std::set_intersection (velocity_selector.begin(),
                                     velocity_selector.end(),
                                     traction_selector.begin(),
                                     traction_selector.end(),
                                     std::inserter(intersection_selector, intersection_selector.end()));

              // if the same selectors are specified, throw exception
              AssertThrow(intersection_selector.empty(),
                          ExcMessage ("Selectors of boundary indicator <"
                                      +
                                      Utilities::int_to_string(*it)
                                      +
                                      "> with symbolic name <"
                                      +
                                      geometry_model->translate_id_to_symbol_name (*it)
                                      +
                                      "> are listed as having both "
                                      "velocity and traction boundary conditions in the input file."));
            }
        }


      // remove correct boundary indicators that occur in both the velocity and the traction set
      // but have different selectors
      std::set<types::boundary_id> union_set;
      std::set_union (velocity_bi.begin(),
                      velocity_bi.end(),
                      traction_bi.begin(),
                      traction_bi.end(),
                      std::inserter(union_set, union_set.end()));

      // assign the prescribed boundary indicator list to the boundary_indicator_lists
      boundary_indicator_lists[3] = union_set;

      // for each combination of boundary indicator lists, make sure that the
      // intersection is empty
      for (unsigned int i=0; i<sizeof(boundary_indicator_lists)/sizeof(boundary_indicator_lists[0]); ++i)
        for (unsigned int j=i+1; j<sizeof(boundary_indicator_lists)/sizeof(boundary_indicator_lists[0]); ++j)
          {
            std::set<types::boundary_id> intersection;
            std::set_intersection (boundary_indicator_lists[i].begin(),
                                   boundary_indicator_lists[i].end(),
                                   boundary_indicator_lists[j].begin(),
                                   boundary_indicator_lists[j].end(),
                                   std::inserter(intersection, intersection.end()));

            // if the same indicators are specified for different boundary conditions, throw exception
            AssertThrow (intersection.empty(),
                         ExcMessage ("Boundary indicator <"
                                     +
                                     Utilities::int_to_string(*intersection.begin())
                                     +
                                     "> with symbolic name <"
                                     +
                                     geometry_model->translate_id_to_symbol_name (*intersection.begin())
                                     +
                                     "> is listed as having more "
                                     "than one type of velocity or traction boundary condition in the input file."));
          }

      const std::set<types::boundary_id> all_boundary_indicators
        = geometry_model->get_used_boundary_indicators();
      if (parameters.nonlinear_solver!=NonlinearSolver::Advection_only || parameters.nonlinear_solver!=NonlinearSolver::Binary_input)
        {
          // next make sure that all listed indicators are actually used by
          // this geometry
          for (unsigned int i=0; i<sizeof(boundary_indicator_lists)/sizeof(boundary_indicator_lists[0]); ++i)
            for (typename std::set<types::boundary_id>::const_iterator
                 p = boundary_indicator_lists[i].begin();
                 p != boundary_indicator_lists[i].end(); ++p)
              AssertThrow (all_boundary_indicators.find (*p)
                           != all_boundary_indicators.end(),
                           ExcMessage ("One of the boundary indicators listed in the input file "
                                       "is not used by the geometry model."));
        }
      else
        {
          // next make sure that there are no listed indicators
          for (unsigned  int i = 0; i<sizeof(boundary_indicator_lists)/sizeof(boundary_indicator_lists[0]); ++i)
            AssertThrow (boundary_indicator_lists[i].empty(),
                         ExcMessage ("With solver type Advection only or Binary data, one cannot set boundary conditions for velocity."));
        }

      // now do the same for the fixed temperature indicators and the
      // compositional indicators
      for (typename std::set<types::boundary_id>::const_iterator
           p = parameters.fixed_temperature_boundary_indicators.begin();
           p != parameters.fixed_temperature_boundary_indicators.end(); ++p)
        AssertThrow (all_boundary_indicators.find (*p)
                     != all_boundary_indicators.end(),
                     ExcMessage ("One of the fixed boundary temperature indicators listed in the input file "
                                 "is not used by the geometry model."));
      for (typename std::set<types::boundary_id>::const_iterator
           p = parameters.fixed_composition_boundary_indicators.begin();
           p != parameters.fixed_composition_boundary_indicators.end(); ++p)
        AssertThrow (all_boundary_indicators.find (*p)
                     != all_boundary_indicators.end(),
                     ExcMessage ("One of the fixed boundary composition indicators listed in the input file "
                                 "is not used by the geometry model."));
    }

    // if any plugin wants access to the Simulator by deriving from SimulatorAccess, initialize it and
    // call the initialize() functions immediately after.
    //
    // up front, we can not know whether a plugin derives from
    // SimulatorAccess. all we have is a pointer to the base class of
    // each plugin type (the 'Interface' class in the namespace
    // corresponding to each plugin type), but this base class is not
    // derived from SimulatorAccess. in order to find out whether a
    // concrete plugin derives from this base (interface) class AND
    // the SimulatorAccess class via multiple inheritance, we need to
    // do a sideways dynamic_cast to this putative sibling of the
    // interface class, and investigate if the dynamic_cast
    // succeeds. if it succeeds, the dynamic_cast returns a non-NULL
    // result, and we can test this in an if-statement. there is a nice
    // idiom whereby we can write
    //    if (SiblingClass *ptr = dynamic_cast<SiblingClass*>(ptr_to_base))
    //      ptr->do_something()
    // where we declare a variable *inside* the 'if' condition, and only
    // enter the code block guarded by the 'if' in case the so-declared
    // variable evaluates to something non-zero, which here means that
    // the dynamic_cast succeeded and returned the address of the subling
    // object.
    //
    // we also need to let all models parse their parameters. this is done *after* setting
    // up their SimulatorAccess base class so that they can query, for example, the
    // geometry model's description of symbolic names for boundary parts. note that
    // the geometry model is the only model whose runtime parameters are already read
    // at the time it is created
    if (SimulatorAccess<dim> *sim = dynamic_cast<SimulatorAccess<dim>*>(geometry_model.get()))
      sim->initialize_simulator (*this);
    geometry_model->initialize ();

    if (SimulatorAccess<dim> *sim = dynamic_cast<SimulatorAccess<dim>*>(material_model.get()))
      sim->initialize_simulator (*this);
    material_model->parse_parameters (prm);
    material_model->initialize ();

    heating_model_manager.initialize_simulator (*this);
    heating_model_manager.parse_parameters (prm);

    if (SimulatorAccess<dim> *sim = dynamic_cast<SimulatorAccess<dim>*>(gravity_model.get()))
      sim->initialize_simulator (*this);
    gravity_model->parse_parameters (prm);
    gravity_model->initialize ();

    if (boundary_temperature.get())
      {
        if (SimulatorAccess<dim> *sim = dynamic_cast<SimulatorAccess<dim>*>(boundary_temperature.get()))
          sim->initialize_simulator (*this);
        boundary_temperature->parse_parameters (prm);
        boundary_temperature->initialize ();
      }

    if (boundary_composition.get())
      {
        if (SimulatorAccess<dim> *sim = dynamic_cast<SimulatorAccess<dim>*>(boundary_composition.get()))
          sim->initialize_simulator (*this);
        boundary_composition->parse_parameters (prm);
        boundary_composition->initialize ();
      }

    if (SimulatorAccess<dim> *sim = dynamic_cast<SimulatorAccess<dim>*>(initial_conditions.get()))
      sim->initialize_simulator (*this);
    initial_conditions->parse_parameters (prm);
    initial_conditions->initialize ();

    if (SimulatorAccess<dim> *sim = dynamic_cast<SimulatorAccess<dim>*>(compositional_initial_conditions.get()))
      sim->initialize_simulator (*this);
    if (compositional_initial_conditions.get())
      {
        compositional_initial_conditions->parse_parameters (prm);
        compositional_initial_conditions->initialize ();
      }

    // Make sure we only have a prescribed Stokes plugin if needed
    if (parameters.nonlinear_solver==NonlinearSolver::Advection_only)
      {
        AssertThrow(prescribed_stokes_solution.get()!=NULL,
                    ExcMessage("For 'Advection only' solver you need to provide a Stokes plugin")
                   );
      }
    else
      {
        AssertThrow(prescribed_stokes_solution.get()==NULL,
                    ExcMessage("The prescribed stokes plugin you selected only works with solver type 'Advection only' ")
                   );
      }




    if (SimulatorAccess<dim> *sim = dynamic_cast<SimulatorAccess<dim>*>(prescribed_stokes_solution.get()))
      sim->initialize_simulator (*this);
    if (prescribed_stokes_solution.get())
      {
        prescribed_stokes_solution->parse_parameters (prm);
        prescribed_stokes_solution->initialize ();
      }

    if (SimulatorAccess<dim> *sim = dynamic_cast<SimulatorAccess<dim>*>(adiabatic_conditions.get()))
      sim->initialize_simulator (*this);
    adiabatic_conditions->parse_parameters (prm);
    adiabatic_conditions->initialize ();

    // Initialize the free surface handler
    if (parameters.free_surface_enabled)
      {
        //It should be possible to make the free surface work with any of a number of nonlinear
        //schemes, but I do not see a way to do it in generality --IR
        AssertThrow( parameters.nonlinear_solver == NonlinearSolver::IMPES ||
                     parameters.nonlinear_solver == NonlinearSolver::iterated_Stokes,
                     ExcMessage("The free surface scheme is only implemented for the IMPES or Iterated Stokes solver") );
        //Pressure normalization doesn't really make sense with a free surface, and if we do
        //use it, we can run into problems with geometry_model->depth().
        AssertThrow ( parameters.pressure_normalization == "no",
                      ExcMessage("The free surface scheme can only be used with no pressure normalization") );

        //Allocate the FreeSurfaceHandler object
        free_surface.reset( new FreeSurfaceHandler<dim>( *this, prm ) );
      }

    // Initialize the melt handler
    if (parameters.include_melt_transport)
      {
        AssertThrow( !parameters.use_discontinuous_temperature_discretization &&
                     !parameters.use_discontinuous_composition_discretization,
                     ExcMessage("Melt transport can not be used with discontinuous elements.") );
        AssertThrow( !parameters.free_surface_enabled,
                     ExcMessage("Melt transport together with a free surface has not been tested.") );
        melt_handler->initialize_simulator (*this);
      }

    postprocess_manager.initialize_simulator (*this);
    postprocess_manager.parse_parameters (prm);

    mesh_refinement_manager.initialize_simulator (*this);
    mesh_refinement_manager.parse_parameters (prm);

    termination_manager.initialize_simulator (*this);
    termination_manager.parse_parameters (prm);

    lateral_averaging.initialize_simulator (*this);

    geometry_model->create_coarse_mesh (triangulation);
    global_Omega_diameter = GridTools::diameter (triangulation);

    for (std::map<types::boundary_id,std::pair<std::string,std::string> >::const_iterator
         p = parameters.prescribed_velocity_boundary_indicators.begin();
         p != parameters.prescribed_velocity_boundary_indicators.end();
         ++p)
      {
        VelocityBoundaryConditions::Interface<dim> *bv
          = VelocityBoundaryConditions::create_velocity_boundary_conditions<dim>
            (p->second.second);
        velocity_boundary_conditions[p->first].reset (bv);
        if (SimulatorAccess<dim> *sim = dynamic_cast<SimulatorAccess<dim>*>(bv))
          sim->initialize_simulator(*this);
        bv->parse_parameters (prm);
        bv->initialize ();
      }

    for (std::map<types::boundary_id,std::pair<std::string,std::string> >::const_iterator
         p = parameters.prescribed_traction_boundary_indicators.begin();
         p != parameters.prescribed_traction_boundary_indicators.end();
         ++p)
      {
        TractionBoundaryConditions::Interface<dim> *bv
          = TractionBoundaryConditions::create_traction_boundary_conditions<dim>
            (p->second.second);
        traction_boundary_conditions[p->first].reset (bv);
        if (SimulatorAccess<dim> *sim = dynamic_cast<SimulatorAccess<dim>*>(bv))
          sim->initialize_simulator(*this);
        bv->parse_parameters (prm);
        bv->initialize ();
      }

    // determine how to treat the pressure. we have to scale it for the solver
    // to make velocities and pressures of roughly the same (numerical) size,
    // and we may have to fix up the right hand side vector before solving for
    // compressible models if there are no in-/outflow boundaries
    pressure_scaling = material_model->reference_viscosity() / geometry_model->length_scale();

    std::set<types::boundary_id> open_velocity_boundary_indicators
      = geometry_model->get_used_boundary_indicators();
    for (std::map<types::boundary_id,std::pair<std::string,std::string> >::const_iterator
         p = parameters.prescribed_velocity_boundary_indicators.begin();
         p != parameters.prescribed_velocity_boundary_indicators.end();
         ++p)
      open_velocity_boundary_indicators.erase (p->first);
    for (std::set<types::boundary_id>::const_iterator
         p = parameters.zero_velocity_boundary_indicators.begin();
         p != parameters.zero_velocity_boundary_indicators.end();
         ++p)
      open_velocity_boundary_indicators.erase (*p);
    for (std::set<types::boundary_id>::const_iterator
         p = parameters.tangential_velocity_boundary_indicators.begin();
         p != parameters.tangential_velocity_boundary_indicators.end();
         ++p)
      open_velocity_boundary_indicators.erase (*p);

    // We need to do the rhs compatibility modification, if the model is
    // compressible or compactible (in the case of melt transport), and
    // there is no open boundary to balance the pressure.
    do_pressure_rhs_compatibility_modification = ((material_model->is_compressible() && !parameters.include_melt_transport)
                                                  ||
                                                  (parameters.include_melt_transport && !material_model->is_compressible()))
                                                 &&
                                                 (open_velocity_boundary_indicators.size() == 0);

    // make sure that we don't have to fill every column of the statistics
    // object in each time step.
    statistics.set_auto_fill_mode(true);

    // finally produce a record of the run-time parameters by writing
    // the currently used values into a file
    // Only write the parameter files on the root node to avoid file system conflicts
    if (Utilities::MPI::this_mpi_process(mpi_communicator) == 0)
      {
        std::ofstream prm_out ((parameters.output_directory + "parameters.prm").c_str());
        AssertThrow (prm_out,
                     ExcMessage (std::string("Could not open file <") +
                                 parameters.output_directory + "parameters.prm>."));
        prm.print_parameters(prm_out, ParameterHandler::Text);
      }
    if (Utilities::MPI::this_mpi_process(mpi_communicator) == 0)
      {
        std::ofstream prm_out ((parameters.output_directory + "parameters.tex").c_str());
        AssertThrow (prm_out,
                     ExcMessage (std::string("Could not open file <") +
                                 parameters.output_directory + "parameters.tex>."));
        prm.print_parameters(prm_out, ParameterHandler::LaTeX);
      }

    // now that all member variables have been set up, also
    // connect the functions that will actually do the assembly
    set_assemblers();

    computing_timer.exit_section();
  }


  /**
   * Destructor.
   */
  template <int dim>
  Simulator<dim>::~Simulator ()
  {
    // wait if there is a thread that's still writing the statistics
    // object (set from the output_statistics() function)
    output_statistics_thread.join();
  }


  namespace
  {
    /**
     * Conversion object where one can provide a function that returns
     * a tensor for the velocity at a given point and it returns something
     * that matches the dealii::Function interface with a number of output
     * components equal to the number of components of the finite element
     * in use.
     */
    template <int dim>
    class VectorFunctionFromVelocityFunctionObject : public Function<dim>
    {
      public:
        /**
         * Given a function object that takes a Point and returns a Tensor<1,dim>,
         * convert this into an object that matches the Function@<dim@>
         * interface.
         *
         * @param n_components total number of components of the finite element system.
         * @param function_object The function that will form one component
         *     of the resulting Function object.
         */
        VectorFunctionFromVelocityFunctionObject (const unsigned int n_components,
                                                  const std_cxx11::function<Tensor<1,dim> (const Point<dim> &)> &function_object);

        /**
         * Return the value of the
         * function at the given
         * point. Returns the value the
         * function given to the constructor
         * produces for this point.
         */
        virtual double value (const Point<dim>   &p,
                              const unsigned int  component = 0) const;

        /**
         * Return all components of a
         * vector-valued function at a
         * given point.
         *
         * <tt>values</tt> shall have the right
         * size beforehand,
         * i.e. #n_components.
         */
        virtual void vector_value (const Point<dim>   &p,
                                   Vector<double>     &values) const;

      private:
        /**
         * The function object which we call when this class's value() or
         * value_list() functions are called.
         **/
        const std_cxx11::function<Tensor<1,dim> (const Point<dim> &)> function_object;
    };


    template <int dim>
    VectorFunctionFromVelocityFunctionObject<dim>::
    VectorFunctionFromVelocityFunctionObject
    (const unsigned int n_components,
     const std_cxx11::function<Tensor<1,dim> (const Point<dim> &)> &function_object)
      :
      Function<dim>(n_components),
      function_object (function_object)
    {
    }



    template <int dim>
    double
    VectorFunctionFromVelocityFunctionObject<dim>::value (const Point<dim> &p,
                                                          const unsigned int component) const
    {
      Assert (component < this->n_components,
              ExcIndexRange (component, 0, this->n_components));

      if (component < dim)
        {
          const Tensor<1,dim> v = function_object(p);
          return v[component];
        }
      else
        return 0;
    }



    template <int dim>
    void
    VectorFunctionFromVelocityFunctionObject<dim>::
    vector_value (const Point<dim>   &p,
                  Vector<double>     &values) const
    {
      AssertDimension(values.size(), this->n_components);

      // set everything to zero, and then the right components to their correct values
      values = 0;

      const Tensor<1,dim> v = function_object(p);
      for (unsigned int d=0; d<dim; ++d)
        values(d) = v[d];
    }
  }


  template <int dim>
  void
  Simulator<dim>::
  start_timestep ()
  {
    // first produce some output for the screen to show where we are
    if (parameters.convert_to_years == true)
      pcout << "*** Timestep " << timestep_number
            << ":  t=" << time/year_in_seconds
            << " years"
            << std::endl;
    else
      pcout << "*** Timestep " << timestep_number
            << ":  t=" << time
            << " seconds"
            << std::endl;

    // set global statistics about this time step
    statistics.add_value("Time step number", timestep_number);
    if (parameters.convert_to_years == true)
      statistics.add_value("Time (years)", time / year_in_seconds);
    else
      statistics.add_value("Time (seconds)", time);
    statistics.add_value("Number of mesh cells",
                         triangulation.n_global_active_cells());

    unsigned int n_stokes_dofs = introspection.system_dofs_per_block[0];
    if (introspection.block_indices.velocities != introspection.block_indices.pressure)
      n_stokes_dofs += introspection.system_dofs_per_block[introspection.block_indices.pressure];

    statistics.add_value("Number of Stokes degrees of freedom", n_stokes_dofs);
    statistics.add_value("Number of temperature degrees of freedom",
                         introspection.system_dofs_per_block[introspection.block_indices.temperature]);
    if (parameters.n_compositional_fields > 0)
      statistics.add_value("Number of degrees of freedom for all compositions",
                           parameters.n_compositional_fields
                           * introspection.system_dofs_per_block[introspection.block_indices.compositional_fields[0]]);

    // then interpolate the current boundary velocities. copy constraints
    // into current_constraints and then add to current_constraints
    compute_current_constraints ();


    //TODO: do this in a more efficient way (TH)? we really only need
    // to make sure that the time dependent velocity boundary conditions
    // end up in the right hand side in the right way; we currently do
    // that by re-assembling the entire system
    if (!velocity_boundary_conditions.empty())
      rebuild_stokes_matrix = rebuild_stokes_preconditioner = true;



    // notify different system components that we started the next time step
    // TODO: implement this for all plugins that might need it at one place.
    // Temperature BC are currently updated in compute_current_constraints
    material_model->update();
    gravity_model->update();
    heating_model_manager.update();
    adiabatic_conditions->update();
    mesh_refinement_manager.update();

    if (prescribed_stokes_solution.get())
      prescribed_stokes_solution->update();

    // do the same for the traction boundary conditions and other things
    // that end up in the bilinear form. we update those that end up in
    // the constraints object when calling compute_current_constraints()
    // above
    for (typename std::map<types::boundary_id,std_cxx11::shared_ptr<TractionBoundaryConditions::Interface<dim> > >::iterator
         p = traction_boundary_conditions.begin();
         p != traction_boundary_conditions.end(); ++p)
      p->second->update ();
  }


  template <int dim>
  void
  Simulator<dim>::
  compute_current_constraints ()
  {
    current_constraints.clear ();
    current_constraints.reinit (introspection.index_sets.system_relevant_set);
    current_constraints.merge (constraints);
    {
      // set the current time and do the interpolation
      // for the prescribed velocity fields
      for (typename std::map<types::boundary_id,std_cxx11::shared_ptr<VelocityBoundaryConditions::Interface<dim> > >::iterator
           p = velocity_boundary_conditions.begin();
           p != velocity_boundary_conditions.end(); ++p)
        {
          p->second->update ();
          VectorFunctionFromVelocityFunctionObject<dim> vel
          (introspection.n_components,
           std_cxx11::bind (static_cast<Tensor<1,dim> (VelocityBoundaryConditions::Interface<dim>::*)(
                              const types::boundary_id,
                              const Point<dim> &) const> (&VelocityBoundaryConditions::Interface<dim>::boundary_velocity),
                            p->second,
                            p->first,
                            std_cxx11::_1));

          // here we create a mask for interpolate_boundary_values out of the 'selector'
          std::vector<bool> mask(introspection.component_masks.velocities.size(), false);
          const std::string &comp = parameters.prescribed_velocity_boundary_indicators[p->first].first;

          if (comp.length()>0)
            {
              for (std::string::const_iterator direction=comp.begin(); direction!=comp.end(); ++direction)
                {
                  switch (*direction)
                    {
                      case 'x':
                        mask[introspection.component_indices.velocities[0]] = true;
                        break;
                      case 'y':
                        mask[introspection.component_indices.velocities[1]] = true;
                        break;
                      case 'z':
                        // we must be in 3d, or 'z' should never have gotten through
                        Assert (dim==3, ExcInternalError());
                        if (dim==3)
                          mask[introspection.component_indices.velocities[2]] = true;
                        break;
                      default:
                        Assert (false, ExcInternalError());
                    }
                }
            }
          else
            {
              // no mask given -- take all velocities
              for (unsigned int i=0; i<introspection.component_masks.velocities.size(); ++i)
                mask[i]=introspection.component_masks.velocities[i];
            }

          VectorTools::interpolate_boundary_values (dof_handler,
                                                    p->first,
                                                    vel,
                                                    current_constraints,
                                                    mask);
        }
    }

    // if using continuous temperature FE, do the same for the temperature variable:
    // evaluate the current boundary temperature and add these constraints as well
    if (!parameters.use_discontinuous_temperature_discretization)
      {
        // If there is a fixed boundary temperature,
        // update the temperature boundary condition.
        if (boundary_temperature.get())
          boundary_temperature->update();

        // obtain the boundary indicators that belong to Dirichlet-type
        // temperature boundary conditions and interpolate the temperature
        // there
        for (std::set<types::boundary_id>::const_iterator
             p = parameters.fixed_temperature_boundary_indicators.begin();
             p != parameters.fixed_temperature_boundary_indicators.end(); ++p)
          {
            Assert (is_element (*p, geometry_model->get_used_boundary_indicators()),
                    ExcInternalError());
            VectorTools::interpolate_boundary_values (dof_handler,
                                                      *p,
                                                      VectorFunctionFromScalarFunctionObject<dim>(std_cxx11::bind (&BoundaryTemperature::Interface<dim>::boundary_temperature,
                                                          std_cxx11::cref(*boundary_temperature),
                                                          *p,
                                                          std_cxx11::_1),
                                                          introspection.component_masks.temperature.first_selected_component(),
                                                          introspection.n_components),
                                                      current_constraints,
                                                      introspection.component_masks.temperature);
          }
      }

    // now do the same for the composition variable:
    if (!parameters.use_discontinuous_composition_discretization)
      {
        // If there are fixed boundary compositions,
        // update the composition boundary condition.
        if (boundary_composition.get())
          boundary_composition->update();

        // obtain the boundary indicators that belong to Dirichlet-type
        // composition boundary conditions and interpolate the composition
        // there
        for (unsigned int c=0; c<parameters.n_compositional_fields; ++c)
          for (std::set<types::boundary_id>::const_iterator
               p = parameters.fixed_composition_boundary_indicators.begin();
               p != parameters.fixed_composition_boundary_indicators.end(); ++p)
            {
              Assert (is_element (*p, geometry_model->get_used_boundary_indicators()),
                      ExcInternalError());
              VectorTools::interpolate_boundary_values (dof_handler,
                                                        *p,
                                                        VectorFunctionFromScalarFunctionObject<dim>(std_cxx11::bind (&BoundaryComposition::Interface<dim>::boundary_composition,
                                                            std_cxx11::cref(*boundary_composition),
                                                            *p,
                                                            std_cxx11::_1,
                                                            c),
                                                            introspection.component_masks.compositional_fields[c].first_selected_component(),
                                                            introspection.n_components),
                                                        current_constraints,
                                                        introspection.component_masks.compositional_fields[c]);
            }
      }


    // let plugins add more constraints if they so choose, then close the
    // constraints object
    signals.post_constraints_creation(*this, current_constraints);

    current_constraints.close();
  }



  template <int dim>
  void
  Simulator<dim>::
  setup_system_matrix (const std::vector<IndexSet> &system_partitioning)
  {
    system_matrix.clear ();

    Table<2,DoFTools::Coupling> coupling (introspection.n_components,
                                          introspection.n_components);

    // determine which blocks should be fillable in the matrix.
    // note:
    // - all velocities couple with all velocities
    // - pressure couples with all velocities and the other way
    //   around
    // - temperature only couples with itself when using the impes
    //   scheme
    // - compositional fields only couple with themselves
    // this is also valid in the case of melt transport (for the
    // fluid and the compaction pressure
    // additionally, fluid pressure and compaction pressures couple
    // with themselves
    {
      const typename Introspection<dim>::ComponentIndices &x
        = introspection.component_indices;

      for (unsigned int c=0; c<dim; ++c)
        for (unsigned int d=0; d<dim; ++d)
          coupling[x.velocities[c]][x.velocities[d]] = DoFTools::always;

      if (parameters.include_melt_transport)
        {
          for (unsigned int d=0; d<dim; ++d)
            {
              coupling[x.velocities[d]][
                introspection.variable("compaction pressure").first_component_index] = DoFTools::always;
              coupling[introspection.variable("compaction pressure").first_component_index]
              [x.velocities[d]]
                = DoFTools::always;
              coupling[x.velocities[d]]
              [introspection.variable("fluid pressure").first_component_index]
                = DoFTools::always;
              coupling[introspection.variable("fluid pressure").first_component_index]
              [x.velocities[d]]
                = DoFTools::always;
            }

          coupling[introspection.variable("fluid pressure").first_component_index]
          [introspection.variable("fluid pressure").first_component_index]
            = DoFTools::always;
          coupling[introspection.variable("compaction pressure").first_component_index]
          [introspection.variable("compaction pressure").first_component_index]
            = DoFTools::always;
        }
      else
        {
          for (unsigned int d=0; d<dim; ++d)
            {
              coupling[x.velocities[d]][x.pressure] = DoFTools::always;
              coupling[x.pressure][x.velocities[d]] = DoFTools::always;
            }
        }
      coupling[x.temperature][x.temperature] = DoFTools::always;
      for (unsigned int c=0; c<parameters.n_compositional_fields; ++c)
        coupling[x.compositional_fields[c]][x.compositional_fields[c]]
          = DoFTools::always;
    }

    LinearAlgebra::BlockDynamicSparsityPattern sp;
#ifdef ASPECT_USE_PETSC
    sp.reinit (introspection.index_sets.system_relevant_partitioning);
#else
    sp.reinit (system_partitioning,
               system_partitioning,
               introspection.index_sets.system_relevant_partitioning,
               mpi_communicator);
#endif

    DoFTools::make_sparsity_pattern (dof_handler,
                                     coupling, sp,
                                     constraints, false,
                                     Utilities::MPI::
                                     this_mpi_process(mpi_communicator));
    if ((parameters.use_discontinuous_temperature_discretization) || (parameters.use_discontinuous_composition_discretization))
      DoFTools::make_flux_sparsity_pattern (dof_handler,
                                            sp,
                                            constraints, false,
                                            Utilities::MPI::
                                            this_mpi_process(mpi_communicator));

#ifdef ASPECT_USE_PETSC
    SparsityTools::distribute_sparsity_pattern(sp,
                                               dof_handler.locally_owned_dofs_per_processor(),
                                               mpi_communicator, introspection.index_sets.system_relevant_set);

    sp.compress();

    system_matrix.reinit (system_partitioning, system_partitioning, sp, mpi_communicator);
#else
    sp.compress();

    system_matrix.reinit (sp);
#endif
  }



  template <int dim>
  void Simulator<dim>::
  setup_system_preconditioner (const std::vector<IndexSet> &system_partitioning)
  {
    Amg_preconditioner.reset ();
    Mp_preconditioner.reset ();
    T_preconditioner.reset ();
    C_preconditioner.reset ();

    system_preconditioner_matrix.clear ();

    Table<2,DoFTools::Coupling> coupling (introspection.n_components,
                                          introspection.n_components);

    const typename Introspection<dim>::ComponentIndices &x
      = introspection.component_indices;

    for (unsigned int d=0; d<dim; ++d)
      coupling[x.velocities[d]][x.velocities[d]] = DoFTools::always;

    if (parameters.include_melt_transport)
      {
        coupling[introspection.variable("fluid pressure").first_component_index]
        [introspection.variable("fluid pressure").first_component_index] = DoFTools::always;
        coupling[introspection.variable("compaction pressure").first_component_index]
        [introspection.variable("compaction pressure").first_component_index] = DoFTools::always;
      }
    else
      coupling[x.pressure][x.pressure] = DoFTools::always;
    coupling[x.temperature][x.temperature] = DoFTools::always;

    for (unsigned int c=0; c<parameters.n_compositional_fields; ++c)
      coupling[x.compositional_fields[c]][x.compositional_fields[c]] = DoFTools::always;

    LinearAlgebra::BlockDynamicSparsityPattern sp;

#ifdef ASPECT_USE_PETSC
    sp.reinit (introspection.index_sets.system_relevant_partitioning);
#else
    sp.reinit (system_partitioning,
               system_partitioning,
               introspection.index_sets.system_relevant_partitioning,
               mpi_communicator);
#endif

    DoFTools::make_sparsity_pattern (dof_handler,
                                     coupling, sp,
                                     constraints, false,
                                     Utilities::MPI::
                                     this_mpi_process(mpi_communicator));
    if ((parameters.use_discontinuous_temperature_discretization) || (parameters.use_discontinuous_composition_discretization))
      DoFTools::make_flux_sparsity_pattern (dof_handler,
                                            sp,
                                            constraints, false,
                                            Utilities::MPI::
                                            this_mpi_process(mpi_communicator));

#ifdef ASPECT_USE_PETSC
    SparsityTools::distribute_sparsity_pattern(sp,
                                               dof_handler.locally_owned_dofs_per_processor(),
                                               mpi_communicator, introspection.index_sets.system_relevant_set);

    sp.compress();

    system_preconditioner_matrix.reinit (system_partitioning, system_partitioning, sp, mpi_communicator);
#else
    sp.compress();

    system_preconditioner_matrix.reinit (sp);
#endif
  }



  template <int dim>
  void Simulator<dim>::setup_dofs ()
  {
    signals.edit_parameters_pre_setup_dofs(*this, parameters);

    computing_timer.enter_section("Setup dof systems");

    dof_handler.distribute_dofs(finite_element);

    // Renumber the DoFs hierarchical so that we get the
    // same numbering if we resume the computation. This
    // is because the numbering depends on the order the
    // cells are created.
    DoFRenumbering::hierarchical (dof_handler);
    DoFRenumbering::component_wise (dof_handler,
                                    introspection.get_components_to_blocks());

    // set up the introspection object that stores all sorts of
    // information about components of the finite element, component
    // masks, etc
    setup_introspection();

    // print dof numbers. Do so with 1000s separator since they are frequently
    // large
    {
      std::locale s = pcout.get_stream().getloc();
      // Creating std::locale with an empty string causes problems
      // on some platforms, so catch the exception and ignore
      try
        {
          pcout.get_stream().imbue(std::locale(""));
        }
      catch (std::runtime_error e)
        {
          // If the locale doesn't work, just give up
        }

      pcout << "Number of active cells: "
            << triangulation.n_global_active_cells()
            << " (on "
            << triangulation.n_global_levels()
            << " levels)"
            << std::endl
            << "Number of degrees of freedom: "
            << dof_handler.n_dofs()
            << " ("
            << introspection.system_dofs_per_block[0];
      for (unsigned int b=1; b<introspection.system_dofs_per_block.size(); ++b)
        pcout << '+' << introspection.system_dofs_per_block[b];
      pcout <<')'
            << std::endl
            << std::endl;

      pcout.get_stream().imbue(s);
    }

    //We need to setup the free surface degrees of freedom first if there is a free
    //surface active, since the mapping must be in place before applying boundary
    //conditions that rely on it (such as no flux bcs).
    if (parameters.free_surface_enabled)
      free_surface->setup_dofs();


    //reinit the constraints matrix and make hanging node constraints
    constraints.clear();
    constraints.reinit(introspection.index_sets.system_relevant_set);

    DoFTools::make_hanging_node_constraints (dof_handler,
                                             constraints);

    //Now set up the constraints for periodic boundary conditions
    {
      typedef std::set< std::pair< std::pair< types::boundary_id, types::boundary_id>, unsigned int> >
      periodic_boundary_set;
      periodic_boundary_set pbs = geometry_model->get_periodic_boundary_pairs();

      for (periodic_boundary_set::iterator p = pbs.begin(); p != pbs.end(); ++p)
        {
          //Throw error if we are trying to use the same boundary for more than one boundary condition
          Assert( is_element( (*p).first.first, parameters.fixed_temperature_boundary_indicators ) == false &&
                  is_element( (*p).first.second, parameters.fixed_temperature_boundary_indicators ) == false &&
                  is_element( (*p).first.first, parameters.zero_velocity_boundary_indicators ) == false &&
                  is_element( (*p).first.second, parameters.zero_velocity_boundary_indicators ) == false &&
                  is_element( (*p).first.first, parameters.tangential_velocity_boundary_indicators ) == false &&
                  is_element( (*p).first.second, parameters.tangential_velocity_boundary_indicators ) == false &&
                  parameters.prescribed_velocity_boundary_indicators.find( (*p).first.first)
                  == parameters.prescribed_velocity_boundary_indicators.end() &&
                  parameters.prescribed_velocity_boundary_indicators.find( (*p).first.second)
                  == parameters.prescribed_velocity_boundary_indicators.end(),
                  ExcMessage("Periodic boundaries must not have boundary conditions set."));

          DoFTools::make_periodicity_constraints(dof_handler,
                                                 (*p).first.first,  //first boundary id
                                                 (*p).first.second, //second boundary id
                                                 (*p).second,       //cartesian direction for translational symmetry
                                                 constraints);
        }


    }

    // This needs to happen after the periodic constraints are added:
    setup_nullspace_constraints(constraints);

    // then compute constraints for the velocity. the constraints we compute
    // here are the ones that are the same for all following time steps. in
    // addition, we may be computing constraints from boundary values for the
    // velocity that are different between time steps. these are then put
    // into current_constraints in start_timestep().
    {
      // do the interpolation for zero velocity
      for (std::set<types::boundary_id>::const_iterator
           p = parameters.zero_velocity_boundary_indicators.begin();
           p != parameters.zero_velocity_boundary_indicators.end(); ++p)
        VectorTools::interpolate_boundary_values (dof_handler,
                                                  *p,
                                                  ZeroFunction<dim>(introspection.n_components),
                                                  constraints,
                                                  introspection.component_masks.velocities);


      // do the same for no-normal-flux boundaries
      VectorTools::compute_no_normal_flux_constraints (dof_handler,
                                                       /* first_vector_component= */
                                                       introspection.component_indices.velocities[0],
                                                       parameters.tangential_velocity_boundary_indicators,
                                                       constraints,
                                                       *mapping);
    }
    constraints.close();

    // finally initialize vectors, matrices, etc.

    setup_system_matrix (introspection.index_sets.system_partitioning);
    setup_system_preconditioner (introspection.index_sets.system_partitioning);

    system_rhs.reinit(introspection.index_sets.system_partitioning, mpi_communicator);
    solution.reinit(introspection.index_sets.system_partitioning, introspection.index_sets.system_relevant_partitioning, mpi_communicator);
    old_solution.reinit(introspection.index_sets.system_partitioning, introspection.index_sets.system_relevant_partitioning, mpi_communicator);
    old_old_solution.reinit(introspection.index_sets.system_partitioning, introspection.index_sets.system_relevant_partitioning, mpi_communicator);
    current_linearization_point.reinit (introspection.index_sets.system_partitioning, introspection.index_sets.system_relevant_partitioning, mpi_communicator);

    if (do_pressure_rhs_compatibility_modification)
      pressure_shape_function_integrals.reinit (introspection.index_sets.system_partitioning, mpi_communicator);

    rebuild_stokes_matrix         = true;
    rebuild_stokes_preconditioner = true;


    computing_timer.exit_section();
  }


  /**
   * This is an internal deal.II function stolen from dof_tools.cc
   */
  template <int dim, int spacedim>
  std::vector<unsigned char>
  get_local_component_association (const FiniteElement<dim,spacedim>  &fe,
                                   const ComponentMask        &component_mask)
  {
    std::vector<unsigned char> local_component_association (fe.dofs_per_cell,
                                                            (unsigned char)(-1));

    // compute the component each local dof belongs to.
    // if the shape function is primitive, then this
    // is simple and we can just associate it with
    // what system_to_component_index gives us
    for (unsigned int i=0; i<fe.dofs_per_cell; ++i)
      if (fe.is_primitive(i))
        local_component_association[i] =
          fe.system_to_component_index(i).first;
      else
        // if the shape function is not primitive, then either use the
        // component of the first nonzero component corresponding
        // to this shape function (if the component is not specified
        // in the component_mask), or the first component of this block
        // that is listed in the component_mask (if the block this
        // component corresponds to is indeed specified in the component
        // mask)
        {
          const unsigned int first_comp =
            fe.get_nonzero_components(i).first_selected_component();

          if ((fe.get_nonzero_components(i)
               &
               component_mask).n_selected_components(fe.n_components()) == 0)
            local_component_association[i] = first_comp;
          else
            // pick the component selected. we know from the previous 'if'
            // that within the components that are nonzero for this
            // shape function there must be at least one for which the
            // mask is true, so we will for sure run into the break()
            // at one point
            for (unsigned int c=first_comp; c<fe.n_components(); ++c)
              if (component_mask[c] == true)
                {
                  local_component_association[i] = c;
                  break;
                }
        }

    Assert (std::find (local_component_association.begin(),
                       local_component_association.end(),
                       (unsigned char)(-1))
            ==
            local_component_association.end(),
            ExcInternalError());

    return local_component_association;
  }

  /**
   * Returns an IndexSet that contains all locally active DoFs that belong to
   * the given component_mask.
   *
   * This function should be moved into deal.II at some point.
   */
  template <int dim>
  IndexSet extract_component_subset(DoFHandler<dim> &dof_handler, const ComponentMask &component_mask)
  {
    std::vector<unsigned char> local_asoc =
      get_local_component_association (dof_handler.get_fe(),
                                       ComponentMask(dof_handler.get_fe().n_components(), true));

    IndexSet ret(dof_handler.n_dofs());

    unsigned int dofs_per_cell = dof_handler.get_fe().dofs_per_cell;
    std::vector<types::global_dof_index> indices(dofs_per_cell);
    for (typename DoFHandler<dim>::active_cell_iterator cell=dof_handler.begin_active();
         cell!=dof_handler.end(); ++cell)
      if (cell->is_locally_owned())
        {
          cell->get_dof_indices(indices);
          for (unsigned int i=0; i<dofs_per_cell; ++i)
            if (component_mask[local_asoc[i]])
              ret.add_index(indices[i]);
        }

    return ret;
  }


  template <int dim>
  void Simulator<dim>::setup_introspection ()
  {
    // compute the various partitionings between processors and blocks
    // of vectors and matrices
    DoFTools::count_dofs_per_block (dof_handler,
                                    introspection.system_dofs_per_block,
                                    introspection.get_components_to_blocks());
    {
      IndexSet system_index_set = dof_handler.locally_owned_dofs();
      aspect::Utilities::split_by_block (introspection.system_dofs_per_block,
                                         system_index_set,
                                         introspection.index_sets.system_partitioning);

      DoFTools::extract_locally_relevant_dofs (dof_handler,
                                               introspection.index_sets.system_relevant_set);
      aspect::Utilities::split_by_block (introspection.system_dofs_per_block,
                                         introspection.index_sets.system_relevant_set,
                                         introspection.index_sets.system_relevant_partitioning);

      if (!parameters.include_melt_transport)
        {
          // locally_owned_melt_pressure_dofs is only used if not using melt
          if (parameters.use_direct_stokes_solver)
            introspection.index_sets.locally_owned_pressure_dofs = system_index_set & extract_component_subset(dof_handler, introspection.component_masks.pressure);
          else
            introspection.index_sets.locally_owned_pressure_dofs = introspection.index_sets.system_partitioning[introspection.block_indices.pressure];
        }

      if (parameters.include_melt_transport)
        {
          introspection.index_sets.locally_owned_melt_pressure_dofs = system_index_set & extract_component_subset(dof_handler,
                                                                      introspection.variable("fluid pressure").component_mask|
                                                                      introspection.variable("compaction pressure").component_mask);
          introspection.index_sets.locally_owned_fluid_pressure_dofs = system_index_set & extract_component_subset(dof_handler,
                                                                       introspection.variable("fluid pressure").component_mask);
        }



      introspection.index_sets.stokes_partitioning.clear ();
      introspection.index_sets.stokes_partitioning.push_back(introspection.index_sets.system_partitioning[introspection.block_indices.velocities]);
      if (!parameters.use_direct_stokes_solver)
        {
          if (parameters.include_melt_transport)
            // p_f and p_c are in the same block
            introspection.index_sets.stokes_partitioning.push_back(introspection.index_sets.system_partitioning[introspection.variable("fluid pressure").block_index]);
          else
            introspection.index_sets.stokes_partitioning.push_back(introspection.index_sets.system_partitioning[introspection.block_indices.pressure]);
        }

      Assert(!parameters.use_direct_stokes_solver ||
             parameters.include_melt_transport ||
             (introspection.block_indices.velocities == introspection.block_indices.pressure),
             ExcInternalError());
    }

  }



  template <int dim>
  void Simulator<dim>::postprocess ()
  {
    computing_timer.enter_section ("Postprocessing");
    pcout << "   Postprocessing:" << std::endl;

    // run all the postprocessing routines and then write
    // the current state of the statistics table to a file
    std::list<std::pair<std::string,std::string> >
    output_list = postprocess_manager.execute (statistics);

    // if we are on processor zero, print to screen
    // whatever the postprocessors have generated
    if (Utilities::MPI::this_mpi_process(mpi_communicator)==0)
      {
        // determine the width of the first column of text so that
        // everything gets nicely aligned; then output everything
        {
          unsigned int width = 0;
          for (std::list<std::pair<std::string,std::string> >::const_iterator
               p = output_list.begin();
               p != output_list.end(); ++p)
            width = std::max<unsigned int> (width, p->first.size());

          for (std::list<std::pair<std::string,std::string> >::const_iterator
               p = output_list.begin();
               p != output_list.end(); ++p)
            pcout << "     "
                  << std::left
                  << std::setw(width)
                  << p->first
                  << " "
                  << p->second
                  << std::endl;
        }

        pcout << std::endl;
      }

    // finally, write the entire set of current results to disk
    output_statistics();

    computing_timer.exit_section ();
  }


  template <int dim>
  void Simulator<dim>::refine_mesh (const unsigned int max_grid_level)
  {
    computing_timer.enter_section ("Refine mesh structure, part 1");

    Vector<float> estimated_error_per_cell (triangulation.n_active_cells());
    mesh_refinement_manager.execute (estimated_error_per_cell);

    parallel::distributed::GridRefinement::
    refine_and_coarsen_fixed_fraction (triangulation,
                                       estimated_error_per_cell,
                                       parameters.refinement_fraction,
                                       parameters.coarsening_fraction);

    mesh_refinement_manager.tag_additional_cells ();


    // clear refinement flags if parameter.refinement_fraction=0.0
    if (parameters.refinement_fraction==0.0)
      {
        for (typename Triangulation<dim>::active_cell_iterator
             cell = triangulation.begin_active();
             cell != triangulation.end(); ++cell)
          cell->clear_refine_flag ();
      }
    else
      {
        // limit maximum refinement level
        if (triangulation.n_levels() > max_grid_level)
          for (typename Triangulation<dim>::active_cell_iterator
               cell = triangulation.begin_active(max_grid_level);
               cell != triangulation.end(); ++cell)
            cell->clear_refine_flag ();
      }

    // clear coarsening flags if parameter.coarsening_fraction=0.0
    if (parameters.coarsening_fraction==0.0)
      {
        for (typename Triangulation<dim>::active_cell_iterator
             cell = triangulation.begin_active();
             cell != triangulation.end(); ++cell)
          cell->clear_coarsen_flag ();
      }
    else
      {
        // limit minimum refinement level
        for (typename Triangulation<dim>::active_cell_iterator
             cell = triangulation.begin_active(0);
             cell != triangulation.end_active(parameters.min_grid_level); ++cell)
          cell->clear_coarsen_flag ();
      }

    std::vector<const LinearAlgebra::BlockVector *> x_system (2);
    x_system[0] = &solution;
    x_system[1] = &old_solution;

    if (parameters.free_surface_enabled)
      x_system.push_back( &free_surface->mesh_velocity );

    parallel::distributed::SolutionTransfer<dim,LinearAlgebra::BlockVector>
    system_trans(dof_handler);

    std::vector<const LinearAlgebra::Vector *> x_fs_system (1);
    std_cxx11::unique_ptr<parallel::distributed::SolutionTransfer<dim,LinearAlgebra::Vector> >
    freesurface_trans;

    if (parameters.free_surface_enabled)
      {
        x_fs_system[0] = &free_surface->mesh_displacements;
        freesurface_trans.reset (new parallel::distributed::SolutionTransfer<dim,LinearAlgebra::Vector>
                                 (free_surface->free_surface_dof_handler));
      }


    // Possibly store data of plugins associated with cells
    signals.pre_refinement_store_user_data(triangulation);

    triangulation.prepare_coarsening_and_refinement();
    system_trans.prepare_for_coarsening_and_refinement(x_system);

    if (parameters.free_surface_enabled)
      freesurface_trans->prepare_for_coarsening_and_refinement(x_fs_system);

    triangulation.execute_coarsening_and_refinement ();
    computing_timer.exit_section();

    setup_dofs ();

    computing_timer.enter_section ("Refine mesh structure, part 2");
    {
      LinearAlgebra::BlockVector distributed_system;
      LinearAlgebra::BlockVector old_distributed_system;
      LinearAlgebra::BlockVector distributed_mesh_velocity;

      distributed_system.reinit(introspection.index_sets.system_partitioning, mpi_communicator);
      old_distributed_system.reinit(introspection.index_sets.system_partitioning, mpi_communicator);
      if (parameters.free_surface_enabled)
        distributed_mesh_velocity.reinit(introspection.index_sets.system_partitioning, mpi_communicator);

      std::vector<LinearAlgebra::BlockVector *> system_tmp (2);
      system_tmp[0] = &distributed_system;
      system_tmp[1] = &old_distributed_system;

      if (parameters.free_surface_enabled)
        system_tmp.push_back(&distributed_mesh_velocity);

      // transfer the data previously stored into the vectors indexed by
      // system_tmp. then ensure that the interpolated solution satisfies
      // hanging node constraints
      //
      // note that the 'constraints' variable contains hanging node constraints
      // and constraints from periodic boundary conditions (as well as from
      // zero and tangential velocity boundary conditions), but not from
      // non-homogeneous boundary conditions. the latter are added not in setup_dofs(),
      // which we call above, but added to 'current_constraints' in start_timestep(),
      // which we do not want to call here.
      //
      // however, what we have should be sufficient: we have everything that
      // is necessary to make the solution vectors *conforming* on the current
      // mesh.
      system_trans.interpolate (system_tmp);

      constraints.distribute (distributed_system);
      solution     = distributed_system;

      constraints.distribute (old_distributed_system);
      old_solution = old_distributed_system;

      // do the same as above also for the free surface solution
      if (parameters.free_surface_enabled)
        {
          constraints.distribute (distributed_mesh_velocity);
          free_surface->mesh_velocity = distributed_mesh_velocity;

          LinearAlgebra::Vector distributed_mesh_displacements;

          distributed_mesh_displacements.reinit(free_surface->mesh_locally_owned,
                                                mpi_communicator);

          std::vector<LinearAlgebra::Vector *> system_tmp (1);
          system_tmp[0] = &distributed_mesh_displacements;

          freesurface_trans->interpolate (system_tmp);
          free_surface->mesh_vertex_constraints.distribute (distributed_mesh_displacements);
          free_surface->mesh_displacements = distributed_mesh_displacements;
        }

      // Possibly load data of plugins associated with cells
      signals.post_refinement_load_user_data(triangulation);
    }
    computing_timer.exit_section();

    //calculate global volume after displacing mesh (if we have, in fact, displaced it)
    global_volume = GridTools::volume (triangulation, *mapping);
  }

  /**
   * Converts a function with a certain number of components into a Function@dim@
   * with optionally having additional zero components.
   **/
  template <int dim>
  class VectorFunctionFromVectorFunctionObject : public Function<dim>
  {
    public:
      /**
       * Converts a function with @p n_object_components components into a Function@dim@
       * while optionally providing additional components that are set to zero.
       *
       * @param function_object The function that will form the components
       *     of the resulting Function object.
       * @param first_component The first component that should be
       *     filled.
       * @param n_object_components The number of components that should be
       *     filled from the first.
       * @param n_total_components The total number of vector components of the
       *     resulting Function object.
       **/

      VectorFunctionFromVectorFunctionObject (const std_cxx1x::function<void (const Point<dim> &,Vector<double> &)> &function_object,
                                              const unsigned int first_component,
                                              const unsigned int n_object_components,
                                              const unsigned int n_total_components)
        :
        Function<dim>(n_total_components),
        function_object (function_object),
        first_component (first_component),
        n_object_components (n_object_components)
      {
        Assert ((n_object_components > 0
                 &&
                 first_component+n_object_components <= n_total_components),
                ExcMessage ("Number of objects components needs to be less than number of total components"));
      }

      double
      value (const Point<dim> &p,
             const unsigned int component) const
      {
        Assert (component < this->n_components,
                ExcIndexRange (component, 0, this->n_components));

        if (component < first_component)
          return 0;
        else if (component >= first_component + n_object_components)
          return 0;
        else
          {
            Vector<double> temp(n_object_components);
            function_object (p, temp);
            return temp(component - first_component);
          }
      }

      void
      vector_value (const Point<dim>   &p,
                    Vector<double>     &values) const
      {
        AssertDimension(values.size(), this->n_components);

        // set everything to zero, and then the right components to their correct values
        values = 0;
        Vector<double> temp(n_object_components);
        function_object (p, temp);
        for (unsigned int i = 0; i < n_object_components; i++)
          {
            values(first_component + i) = temp(i);
          }
      }

    private:
      /**
       * The function object which we call when this class's solution() function is called.
       **/
      const std_cxx1x::function<void (const Point<dim> &,Vector<double> &)> function_object;

      /**
       * The first vector component whose value is to be filled by the given
       * function.
       */
      const unsigned int first_component;
      /**
       * The number of vector components whose values are to be filled by the given
       * function.
       */
      const unsigned int n_object_components;

  };


  template <int dim>
  void
  Simulator<dim>::
  solve_timestep ()
  {
    // start any scheme with an extrapolated value from the previous
    // two time steps if those are available
    current_linearization_point = old_solution;
    if (timestep_number > 1)
      {
        //TODO: Trilinos sadd does not like ghost vectors even as input. Copy
        //into distributed vectors for now:
        LinearAlgebra::BlockVector distr_solution (system_rhs);
        distr_solution = old_solution;
        LinearAlgebra::BlockVector distr_old_solution (system_rhs);
        distr_old_solution = old_old_solution;
        distr_solution .sadd ((1 + time_step/old_time_step),
                              -time_step/old_time_step,
                              distr_old_solution);
        current_linearization_point = distr_solution;
      }

    switch (parameters.nonlinear_solver)
      {
        case NonlinearSolver::IMPES:
        {
          //We do the free surface execution at the beginning of the timestep for a specific reason.
          //The time step size is calculated AFTER the whole solve_timestep() function.  If we call
          //free_surface_execute() after the Stokes solve, it will be before we know what the appropriate
          //time step to take is, and we will timestep the boundary incorrectly.
          if (parameters.free_surface_enabled)
            free_surface->execute ();

          assemble_advection_system (AdvectionField::temperature());
          solve_advection(AdvectionField::temperature());

          if (parameters.use_discontinuous_temperature_discretization
              && parameters.use_limiter_for_discontinuous_temperature_solution)
            apply_limiter_to_dg_solutions(AdvectionField::temperature());

          current_linearization_point.block(introspection.block_indices.temperature)
            = solution.block(introspection.block_indices.temperature);

          for (unsigned int c=0; c < parameters.n_compositional_fields; ++c)
            {
              assemble_advection_system (AdvectionField::composition(c));
              solve_advection(AdvectionField::composition(c));
              if (parameters.use_discontinuous_composition_discretization
                  && parameters.use_limiter_for_discontinuous_composition_solution)
                apply_limiter_to_dg_solutions(AdvectionField::composition(c));
            }

          for (unsigned int c=0; c<parameters.n_compositional_fields; ++c)
            current_linearization_point.block(introspection.block_indices.compositional_fields[c])
              = solution.block(introspection.block_indices.compositional_fields[c]);

          // the Stokes matrix depends on the viscosity. if the viscosity
          // depends on other solution variables, then after we need to
          // update the Stokes matrix in every time step and so need to set
          // the following flag. if we change the Stokes matrix we also
          // need to update the Stokes preconditioner.
          if (stokes_matrix_depends_on_solution() == true)
            rebuild_stokes_matrix = rebuild_stokes_preconditioner = true;

          assemble_stokes_system();
          build_stokes_preconditioner();
          solve_stokes();

          break;
        }
        case NonlinearSolver::Stokes_only:
        {
          unsigned int iteration = 0;

          do
            {
              // the Stokes matrix depends on the viscosity. if the viscosity
              // depends on other solution variables, then we need to
              // update the Stokes matrix in every iteration and so need to set
              // the rebuild_stokes_matrix flag. if we change the Stokes matrix we also
              // need to update the Stokes preconditioner.
              //
              // there is a similar case where this nonlinear solver can be used, namely for
              // compressible models. in that case, the matrix does not depend on
              // the previous solution, but we still need to iterate since the right
              // hand side depends on it. in those cases, the matrix does not change,
              // but if we have to repeat computing the right hand side, we need to
              // also rebuild the matrix if we end up with inhomogenous velocity
              // boundary conditions (i.e., if there are prescribed velocity boundary
              // indicators)
              if ((stokes_matrix_depends_on_solution() == true)
                  ||
                  (parameters.prescribed_velocity_boundary_indicators.size() > 0))
                rebuild_stokes_matrix = true;
              if (stokes_matrix_depends_on_solution() == true)
                rebuild_stokes_preconditioner = true;

              assemble_stokes_system();
              build_stokes_preconditioner();
              const double stokes_residual = solve_stokes();
              current_linearization_point = solution;

              pcout << "      Nonlinear Stokes residual: " << stokes_residual << std::endl;
              if (stokes_residual < 1e-8)
                break;

              ++iteration;
            }
          while (! ((iteration >= parameters.max_nonlinear_iterations) // regular timestep
                    ||
                    ((pre_refinement_step < parameters.initial_adaptive_refinement) // pre-refinement
                     &&
                     (iteration >= parameters.max_nonlinear_iterations_in_prerefinement))));
          break;
        }


        case NonlinearSolver::iterated_IMPES:
        {
          double initial_temperature_residual = 0;
          double initial_stokes_residual      = 0;
          std::vector<double> initial_composition_residual (parameters.n_compositional_fields,0);

          unsigned int iteration = 0;

          do
            {
              assemble_advection_system(AdvectionField::temperature());

              if (iteration == 0)
                initial_temperature_residual = system_rhs.block(introspection.block_indices.temperature).l2_norm();

              const double temperature_residual = solve_advection(AdvectionField::temperature());

              current_linearization_point.block(introspection.block_indices.temperature)
                = solution.block(introspection.block_indices.temperature);
              rebuild_stokes_matrix = true;
              std::vector<double> composition_residual (parameters.n_compositional_fields,0);

              for (unsigned int c=0; c<parameters.n_compositional_fields; ++c)
                {
                  assemble_advection_system (AdvectionField::composition(c));

                  if (iteration == 0)
                    initial_composition_residual[c] = system_rhs.block(introspection.block_indices.compositional_fields[c]).l2_norm();

                  composition_residual[c]
                    = solve_advection(AdvectionField::composition(c));
                }

              // for consistency we update the current linearization point only after we have solved
              // all fields, so that we use the same point in time for every field when solving
              for (unsigned int c=0; c<parameters.n_compositional_fields; ++c)
                current_linearization_point.block(introspection.block_indices.compositional_fields[c])
                  = solution.block(introspection.block_indices.compositional_fields[c]);

              // the Stokes matrix depends on the viscosity. if the viscosity
              // depends on other solution variables, then after we need to
              // update the Stokes matrix in every time step and so need to set
              // the following flag. if we change the Stokes matrix we also
              // need to update the Stokes preconditioner.
              if (stokes_matrix_depends_on_solution() == true)
                rebuild_stokes_matrix = rebuild_stokes_preconditioner = true;

              assemble_stokes_system();
              build_stokes_preconditioner();

              if (iteration == 0)
                initial_stokes_residual = compute_initial_stokes_residual();

              const double stokes_residual = solve_stokes();

              current_linearization_point = solution;

              // write the residual output in the same order as the output when
              // solving the equations
              pcout << "      Nonlinear residuals: " << temperature_residual;

              for (unsigned int c=0; c<parameters.n_compositional_fields; ++c)
                pcout << ", " << composition_residual[c];

              pcout << ", " << stokes_residual;

              pcout << std::endl;

              double max = 0.0;
              for (unsigned int c=0; c<parameters.n_compositional_fields; ++c)
                {
                  // in models with melt migration the melt advection equation includes the divergence of the velocity
                  // and can not be expected to converge to a smaller value than the residual of the Stokes equation.
                  // thus, we set a threshold for the initial composition residual.
                  // this only plays a role if the right-hand side of the advection equation is very small.
                  const double threshold = (parameters.include_melt_transport && c == introspection.compositional_index_for_name("porosity")
                                            ?
                                            parameters.linear_stokes_solver_tolerance * time_step
                                            :
                                            0.0);
                  if (initial_composition_residual[c]>threshold)
                    max = std::max(composition_residual[c]/initial_composition_residual[c],max);
                }

              if (initial_stokes_residual>0)
                max = std::max(stokes_residual/initial_stokes_residual, max);
              if (initial_temperature_residual>0)
                max = std::max(temperature_residual/initial_temperature_residual, max);
              pcout << "      Total relative nonlinear residual: " << max << std::endl;
              pcout << std::endl
                    << std::endl;
              if (max < parameters.nonlinear_tolerance)
                break;

              ++iteration;
//TODO: terminate here if the number of iterations is too large and we see no convergence
            }
          while (! ((iteration >= parameters.max_nonlinear_iterations) // regular timestep
                    ||
                    ((pre_refinement_step < parameters.initial_adaptive_refinement) // pre-refinement
                     &&
                     (iteration >= parameters.max_nonlinear_iterations_in_prerefinement))));

          break;
        }

        case NonlinearSolver::iterated_Stokes:
        {
          if (parameters.free_surface_enabled)
            free_surface->execute ();

          // solve the temperature and composition systems once...
          assemble_advection_system (AdvectionField::temperature());
          solve_advection(AdvectionField::temperature());
          current_linearization_point.block(introspection.block_indices.temperature)
            = solution.block(introspection.block_indices.temperature);

          for (unsigned int c=0; c<parameters.n_compositional_fields; ++c)
            {
              assemble_advection_system (AdvectionField::composition(c));
              solve_advection(AdvectionField::composition(c));
            }

          for (unsigned int c=0; c<parameters.n_compositional_fields; ++c)
            current_linearization_point.block(introspection.block_indices.compositional_fields[c])
              = solution.block(introspection.block_indices.compositional_fields[c]);

          // residual vector (only for the velocity)
          LinearAlgebra::Vector residual (introspection.index_sets.system_partitioning[0], mpi_communicator);
          LinearAlgebra::Vector tmp (introspection.index_sets.system_partitioning[0], mpi_communicator);

          // ...and then iterate the solution of the Stokes system
          double initial_stokes_residual = 0;
          for (unsigned int i=0; (! ((i >= parameters.max_nonlinear_iterations) // regular timestep
                                     ||
                                     ((pre_refinement_step < parameters.initial_adaptive_refinement) // pre-refinement
                                      &&
                                      (i >= parameters.max_nonlinear_iterations_in_prerefinement)))); ++i)
            {
              // rebuild the matrix if it actually depends on the solution
              // of the previous iteration.
              if ((stokes_matrix_depends_on_solution() == true)
                  ||
                  (parameters.prescribed_velocity_boundary_indicators.size() > 0))
                rebuild_stokes_matrix = rebuild_stokes_preconditioner = true;

              assemble_stokes_system();
              build_stokes_preconditioner();

              if (i==0)
                initial_stokes_residual = compute_initial_stokes_residual();

              const double stokes_residual = solve_stokes();

              pcout << "   Residual after nonlinear iteration " << i+1 << ": " << stokes_residual/initial_stokes_residual << std::endl;
              if (stokes_residual/initial_stokes_residual < parameters.nonlinear_tolerance)
                {
                  break; // convergence reached, exit nonlinear iterations.
                }

              current_linearization_point.block(introspection.block_indices.velocities)
                = solution.block(introspection.block_indices.velocities);
              if (introspection.block_indices.velocities != introspection.block_indices.pressure)
                current_linearization_point.block(introspection.block_indices.pressure)
                  = solution.block(introspection.block_indices.pressure);

              pcout << std::endl;
            }

          break;
        }

        case NonlinearSolver::Advection_only:
        {
          // Identical to IMPES except does not solve Stokes equation
          if (parameters.free_surface_enabled)
            free_surface->execute ();

          LinearAlgebra::BlockVector distributed_stokes_solution (introspection.index_sets.system_partitioning, mpi_communicator);

          VectorFunctionFromVectorFunctionObject<dim> func(std_cxx1x::bind (&PrescribedStokesSolution::Interface<dim>::stokes_solution,
                                                                            std_cxx1x::cref(*prescribed_stokes_solution),
                                                                            std_cxx1x::_1,
                                                                            std_cxx1x::_2),
                                                           0,
                                                           dim+1, //velocity and pressure
                                                           introspection.n_components);

          VectorTools::interpolate (*mapping, dof_handler, func, distributed_stokes_solution);

          const unsigned int block_vel = introspection.block_indices.velocities;
          const unsigned int block_p = introspection.block_indices.pressure;

          // distribute hanging node and
          // other constraints
          current_constraints.distribute (distributed_stokes_solution);

          solution.block(block_vel) = distributed_stokes_solution.block(block_vel);
          solution.block(block_p) = distributed_stokes_solution.block(block_p);

          assemble_advection_system (AdvectionField::temperature());
          solve_advection(AdvectionField::temperature());

          current_linearization_point.block(introspection.block_indices.temperature)
            = solution.block(introspection.block_indices.temperature);

          for (unsigned int c=0; c<parameters.n_compositional_fields; ++c)
            {
              assemble_advection_system (AdvectionField::composition(c));
              solve_advection(AdvectionField::composition(c));
              current_linearization_point.block(introspection.block_indices.compositional_fields[c])
                = solution.block(introspection.block_indices.compositional_fields[c]);
            }

          break;
        }

        case NonlinearSolver::Binary_input:
        {
          AssertThrow (!parameters.free_surface_enabled,
                       ExcMessage (std::string("Currently, we do not support free surface mesh with the \"nonlinear\" binary input scheme.")));

          std::string filename = parameters.binary_data_directory + "/" + parameters.binary_data_file_name + Utilities::int_to_string(timestep_number, 5) + ".mesh";

          triangulation.load(filename.c_str());
          LinearAlgebra::BlockVector tmp_solution (introspection.index_sets.system_partitioning, mpi_communicator);
          parallel::distributed::SolutionTransfer<dim, LinearAlgebra::BlockVector> sol_trans(dof_handler);
          sol_trans.deserialize (tmp_solution);
          solution = tmp_solution;
          //triangulation.clear();

          break;
        }

        default:
          Assert (false, ExcNotImplemented());
      }
  }


  /**
   * This is the main function of the program, containing the overall
   * logic which function is called when.
   */
  template <int dim>
  void Simulator<dim>::run ()
  {
    unsigned int max_refinement_level = parameters.initial_global_refinement +
                                        parameters.initial_adaptive_refinement;
    pre_refinement_step = 0;

    // if we want to resume a computation from an earlier point
    // then reload it from a snapshot. otherwise do the basic
    // start-up
    if (parameters.resume_computation == true)
      {
        resume_from_snapshot();
        // we need to remove additional_refinement_times that are in the past
        // and adjust max_refinement_level which is not written to file
        while ((parameters.additional_refinement_times.size() > 0)
               &&
               (parameters.additional_refinement_times.front () < time+time_step))
          {
            ++max_refinement_level;
            parameters.additional_refinement_times
            .erase (parameters.additional_refinement_times.begin());
          }
      }
    else
      {
        // Instead of calling global_refine(n) we flag all cells for
        // refinement and then allow the mesh refinement plugins to unflag
        // the cells if desired. This procedure is repeated n times. If there
        // is no plugin that modifies the flags, it is equivalent to
        // refine_global(n).
        for (unsigned int n=0; n<parameters.initial_global_refinement; ++n)
          {
            for (typename Triangulation<dim>::active_cell_iterator
                 cell = triangulation.begin_active();
                 cell != triangulation.end(); ++cell)
              cell->set_refine_flag ();

            mesh_refinement_manager.tag_additional_cells ();
            triangulation.execute_coarsening_and_refinement();
          }

        time                      = parameters.start_time;
        timestep_number           = 0;
        time_step = old_time_step = 0;

        setup_dofs();

<<<<<<< HEAD
        if (parameters.nonlinear_solver == NonlinearSolver::Binary_input)
          init_load_binary_solution();
=======
        global_volume = GridTools::volume (triangulation, *mapping);
>>>>>>> dd6bec20
      }

    // start the timer for periodic checkpoints after the setup above
    time_t last_checkpoint_time = std::time(NULL);


  start_time_iteration:

    if (parameters.resume_computation == false)
      {
        computing_timer.enter_section ("Setup initial conditions");

        time                      = parameters.start_time;
        timestep_number           = 0;
        time_step = old_time_step = 0;

        set_initial_temperature_and_compositional_fields ();
        compute_initial_pressure_field ();
        initialize_tracers ();

        computing_timer.exit_section();

        if (parameters.nonlinear_solver == NonlinearSolver::Binary_input)
          init_time_input();
      }

    // start the principal loop over time steps:
    do
      {
        start_timestep();

        // then do the core work: assemble systems and solve
        solve_timestep();

        pcout << std::endl;

        // update the time step size
        // for now the bool (convection/conduction dominated)
        // returned by compute_time_step is unused, will be
        // added to statistics later
        if (parameters.nonlinear_solver != NonlinearSolver::Binary_input)
          {
            old_time_step = time_step;
            time_step = std::min(compute_time_step().first,
                                 parameters.maximum_time_step);
            time_step = termination_manager.check_for_last_time_step(time_step);
          }
        else
          this->update_time_input();

        if (parameters.convert_to_years == true)
          statistics.add_value("Time step size (years)", time_step / year_in_seconds);
        else
          statistics.add_value("Time step size (seconds)", time_step);


        // see if we have to start over with a new refinement cycle
        // at the beginning of the simulation
        if ((timestep_number == 0) &&
            (pre_refinement_step < parameters.initial_adaptive_refinement))
          {
            if (parameters.timing_output_frequency ==0)
              computing_timer.print_summary ();

            output_statistics();

            if (parameters.run_postprocessors_on_initial_refinement)
              postprocess ();

            refine_mesh (max_refinement_level);
            ++pre_refinement_step;
            goto start_time_iteration;
          }

        // invalidate the value of pre_refinement_step since it will no longer be used from here on
        if ( timestep_number == 0 )
          pre_refinement_step = std::numeric_limits<unsigned int>::max();

        // as soon as the mesh starts deforming with a free surface, a manifold
        // description and boundary shape are no longer guaranteed to be any good.
        // Here we detach those manifolds and boundaries.
        if ( timestep_number == 0 && parameters.free_surface_enabled == true )
          free_surface->detach_manifolds();

        postprocess ();

        // see if this is a time step where additional refinement is requested
        // if so, then loop over as many times as this is necessary
        if ((parameters.additional_refinement_times.size() > 0)
            &&
            (parameters.additional_refinement_times.front () < time+time_step))
          {
            while ((parameters.additional_refinement_times.size() > 0)
                   &&
                   (parameters.additional_refinement_times.front () < time+time_step))
              {
                ++max_refinement_level;
                refine_mesh (max_refinement_level);

                parameters.additional_refinement_times
                .erase (parameters.additional_refinement_times.begin());
              }
          }
        else
          // see if this is a time step where regular refinement is necessary, but only
          // if the previous rule wasn't triggered
          if (
            (timestep_number > 0
             &&
             (parameters.adaptive_refinement_interval > 0)
             &&
             (timestep_number % parameters.adaptive_refinement_interval == 0))
            ||
            (timestep_number==0 && parameters.adaptive_refinement_interval == 1)
          )
            refine_mesh (max_refinement_level);

        // every n time steps output a summary of the current
        // timing information
        if (((timestep_number > 0) && (parameters.timing_output_frequency != 0) &&
             (timestep_number % parameters.timing_output_frequency == 0))
            ||
            (parameters.timing_output_frequency == 1)||(parameters.timing_output_frequency == 0))
          {
            computing_timer.print_summary ();
            output_statistics();
          }

        // increment time step by one. then prepare
        // for the next time step by shifting solution vectors
        // by one time step
        time += time_step;
        ++timestep_number;
        {
          old_old_solution      = old_solution;
          old_solution          = solution;
        }

        // check whether to terminate the simulation. the
        // first part of the pair indicates whether to terminate
        // the execution; the second indicates whether to do one
        // more checkpoint
        const std::pair<bool,bool> termination = termination_manager.execute();

        // periodically generate snapshots so that we can resume here
        // if the program aborts or is terminated
        bool do_checkpoint = false;

        // If we base checkpoint frequency on timing, measure the time at process 0
        // This prevents race conditions where some processes will checkpoint and others won't
        if (parameters.checkpoint_time_secs > 0)
          {
            int global_do_checkpoint = ((std::time(NULL)-last_checkpoint_time) >=
                                        parameters.checkpoint_time_secs);
            MPI_Bcast(&global_do_checkpoint, 1, MPI_INT, 0, mpi_communicator);

            do_checkpoint = (global_do_checkpoint == 1);
          }

        // If we base checkpoint frequency on steps, see if it's time for another checkpoint
        if ((parameters.checkpoint_time_secs == 0) &&
            (parameters.checkpoint_steps > 0) &&
            (timestep_number % parameters.checkpoint_steps == 0))
          do_checkpoint = true;

        // Do a checkpoint either if indicated by checkpoint parameters, or if this
        // is the end of simulation and the termination criteria say to checkpoint
        if (do_checkpoint || (termination.first && termination.second))
          {
            create_snapshot();
            // matrices will be regenerated after a resume, so do that here too
            // to be consistent. otherwise we would get different results
            // for a restarted computation than for one that ran straight
            // through
            rebuild_stokes_matrix =
              rebuild_stokes_preconditioner = true;
            last_checkpoint_time = std::time(NULL);
          }

        // see if we want to terminate
        if (termination.first)
          break;
      }
    while (true);

    // we disable automatic summary printing so that it won't happen when
    // throwing an exception. Therefore, we have to do this manually here:
    computing_timer.print_summary ();
  }
}



// explicit instantiation of the functions we implement in this file
namespace aspect
{
#define INSTANTIATE(dim) \
  template class Simulator<dim>;

  ASPECT_INSTANTIATE(INSTANTIATE)
}<|MERGE_RESOLUTION|>--- conflicted
+++ resolved
@@ -2147,12 +2147,10 @@
 
         setup_dofs();
 
-<<<<<<< HEAD
+        global_volume = GridTools::volume (triangulation, *mapping);
+
         if (parameters.nonlinear_solver == NonlinearSolver::Binary_input)
           init_load_binary_solution();
-=======
-        global_volume = GridTools::volume (triangulation, *mapping);
->>>>>>> dd6bec20
       }
 
     // start the timer for periodic checkpoints after the setup above
