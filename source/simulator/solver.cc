--- conflicted
+++ resolved
@@ -459,17 +459,6 @@
   }
 
 
-<<<<<<< HEAD
-
-  template <int dim>
-  dealii::SolverControl::State
-  Simulator<dim>::solver_callback (const unsigned int iteration,
-                                   const double        check_value,
-                                   const LinearAlgebra::BlockVector       &current_iterate)
-  {
-    solver_history.push_back(check_value);
-    return dealii::SolverControl::success;
-=======
   namespace
   {
     /**
@@ -484,7 +473,6 @@
       solver_history.push_back(check_value);
       return dealii::SolverControl::success;
     }
->>>>>>> 6a8ffc18
   }
 
   template <int dim>
@@ -704,18 +692,7 @@
         SolverFGMRES<LinearAlgebra::BlockVector>
         solver(solver_control_cheap, mem,
                SolverFGMRES<LinearAlgebra::BlockVector>::
-<<<<<<< HEAD
                AdditionalData(200, true));
-//               AdditionalData(30, true));
-
-        solver.connect(
-          std_cxx11::bind (&Simulator<dim>::solver_callback,
-                           this,
-                           std_cxx11::_1,
-                           std_cxx11::_2,
-                           std_cxx11::_3));
-=======
-               AdditionalData(30, true));
 
         solver.connect(
           std_cxx11::bind (&solver_callback,
@@ -723,7 +700,7 @@
                            std_cxx11::_2,
                            std_cxx11::_3,
                            std_cxx11::ref(solver_history)));
->>>>>>> 6a8ffc18
+
 
         solver.solve (stokes_block,
                       distributed_stokes_solution,
@@ -738,12 +715,8 @@
     // the simple solver failed
     catch (SolverControl::NoConvergence)
       {
-<<<<<<< HEAD
-        solver_history.push_back(-1);
-=======
         // this additional entry serves as a marker between cheap and expensive Stokes solver
         solver_history.push_back(-1.0);
->>>>>>> 6a8ffc18
 
         const internal::BlockSchurPreconditioner<LinearAlgebra::PreconditionAMG,
               LinearAlgebra::PreconditionILU>
@@ -754,21 +727,11 @@
         SolverFGMRES<LinearAlgebra::BlockVector>
         solver(solver_control_expensive, mem,
                SolverFGMRES<LinearAlgebra::BlockVector>::
-<<<<<<< HEAD
                AdditionalData(100, true));
         /*
         SolverBicgstab<LinearAlgebra::BlockVector>
         solver(solver_control_expensive, mem);
         */
-
-        solver.connect(
-          std_cxx11::bind (&Simulator<dim>::solver_callback,
-                           this,
-                           std_cxx11::_1,
-                           std_cxx11::_2,
-                           std_cxx11::_3));
-=======
-               AdditionalData(50, true));
 
         solver.connect(
           std_cxx11::bind (&solver_callback,
@@ -776,7 +739,6 @@
                            std_cxx11::_2,
                            std_cxx11::_3,
                            std_cxx11::ref(solver_history)));
->>>>>>> 6a8ffc18
         try
           {
             solver.solve(stokes_block,
@@ -789,10 +751,7 @@
         // processors
         catch (const std::exception &exc)
           {
-<<<<<<< HEAD
-=======
             signals.post_stokes_solver(*this, false, solver_history);
->>>>>>> 6a8ffc18
 
             if (Utilities::MPI::this_mpi_process(mpi_communicator) == 0)
               {
@@ -807,23 +766,16 @@
                   }
                 f.close();
 
-<<<<<<< HEAD
                 std::cout << "See " << parameters.output_directory+"solver_history.txt"
                           << " for convergence history." << std::endl;
 
-=======
->>>>>>> 6a8ffc18
                 AssertThrow (false,
                              ExcMessage (std::string("The iterative Stokes solver "
                                                      "did not converge. It reported the following error:\n\n")
                                          +
-<<<<<<< HEAD
-                                         exc.what()))
-=======
                                          exc.what()
                                          + "\n See " + parameters.output_directory+"solver_history.txt"
                                          + " for convergence history."));
->>>>>>> 6a8ffc18
               }
             else
               throw QuietException();
