/*
  Copyright (C) 2011 - 2015 by the authors of the ASPECT code.

  This file is part of ASPECT.

  ASPECT is free software; you can redistribute it and/or modify
  it under the terms of the GNU General Public License as published by
  the Free Software Foundation; either version 2, or (at your option)
  any later version.

  ASPECT is distributed in the hope that it will be useful,
  but WITHOUT ANY WARRANTY; without even the implied warranty of
  MERCHANTABILITY or FITNESS FOR A PARTICULAR PURPOSE.  See the
  GNU General Public License for more details.

  You should have received a copy of the GNU General Public License
  along with ASPECT; see the file doc/COPYING.  If not see
  <http://www.gnu.org/licenses/>.
*/


#include <aspect/mesh_refinement/thermal_energy_density.h>

#include <deal.II/base/quadrature_lib.h>
#include <deal.II/dofs/dof_tools.h>
#include <deal.II/fe/fe_values.h>
#include <deal.II/numerics/derivative_approximation.h>

namespace aspect
{
  namespace MeshRefinement
  {
    template <int dim>
    void
    ThermalEnergyDensity<dim>::execute(Vector<float> &indicators) const
    {
      indicators = 0;

      // create a vector in which we set the temperature block to
      // be a finite element interpolation of the thermal energy density
      // rho*c_p*T. we do so by setting up a quadrature formula with the
      // temperature unit support points, then looping over these
      // points, compute the output quantity at them, and writing
      // the result into the output vector in the same order
      // (because quadrature points and temperature dofs are,
      // by design of the quadrature formula, numbered in the
      // same way)
      LinearAlgebra::BlockVector vec_distributed (this->introspection().index_sets.system_partitioning,
                                                  this->get_mpi_communicator());

      const Quadrature<dim> quadrature(this->get_fe().base_element(this->introspection().base_elements.temperature).get_unit_support_points());
      std::vector<types::global_dof_index> local_dof_indices (this->get_fe().dofs_per_cell);
      FEValues<dim> fe_values (this->get_mapping(),
                               this->get_fe(),
                               quadrature,
                               update_quadrature_points | update_values | update_gradients);

      // the values of the compositional fields are stored as blockvectors for each field
      // we have to extract them in this structure
      std::vector<std::vector<double> > prelim_composition_values (this->n_compositional_fields(),
                                                                   std::vector<double> (quadrature.size()));

      MaterialModel::MaterialModelInputs<dim> in(quadrature.size(), this->n_compositional_fields());
      MaterialModel::MaterialModelOutputs<dim> out(quadrature.size(), this->n_compositional_fields());

      typename DoFHandler<dim>::active_cell_iterator
      cell = this->get_dof_handler().begin_active(),
      endc = this->get_dof_handler().end();
      for (; cell!=endc; ++cell)
        if (cell->is_locally_owned())
          {
            fe_values.reinit(cell);
            fe_values[this->introspection().extractors.pressure].get_function_values (this->get_solution(),
                                                                                      in.pressure);
            fe_values[this->introspection().extractors.temperature].get_function_values (this->get_solution(),
                                                                                         in.temperature);
            fe_values[this->introspection().extractors.velocities].get_function_values (this->get_solution(),
                                                                                        in.velocity);
            fe_values[this->introspection().extractors.pressure].get_function_gradients (this->get_solution(),
                                                                                         in.pressure_gradient);
            for (unsigned int c=0; c<this->n_compositional_fields(); ++c)
              fe_values[this->introspection().extractors.compositional_fields[c]].get_function_values (this->get_solution(),
                  prelim_composition_values[c]);

            cell->get_dof_indices (local_dof_indices);
            in.position = fe_values.get_quadrature_points();
            in.strain_rate.resize(0);// we are not reading the viscosity
            for (unsigned int i=0; i<quadrature.size(); ++i)
              {
                for (unsigned int c=0; c<this->n_compositional_fields(); ++c)
                  in.composition[i][c] = prelim_composition_values[c][i];
              }
<<<<<<< HEAD
            in.cell = cell;
=======
            in.cell = &cell;
>>>>>>> c65d7736

            this->get_material_model().evaluate(in, out);

            // for each temperature dof, write into the output
            // vector the density. note that quadrature points and
            // dofs are enumerated in the same order
            for (unsigned int i=0; i<this->get_fe().base_element(this->introspection().base_elements.temperature).dofs_per_cell; ++i)
              {
                const unsigned int system_local_dof
                  = this->get_fe().component_to_system_index(this->introspection().component_indices.temperature,
                                                             /*dof index within component=*/i);

                vec_distributed(local_dof_indices[system_local_dof])
                  = out.densities[i]
                    * in.temperature[i]
                    * out.specific_heat[i];
              }
          }

      vec_distributed.compress(VectorOperation::insert);

      // now create a vector with the requisite ghost elements
      // and use it for estimating the gradients
      LinearAlgebra::BlockVector vec (this->introspection().index_sets.system_partitioning,
                                      this->introspection().index_sets.system_relevant_partitioning,
                                      this->get_mpi_communicator());
      vec = vec_distributed;

      DerivativeApproximation::approximate_gradient  (this->get_mapping(),
                                                      this->get_dof_handler(),
                                                      vec,
                                                      indicators,
                                                      this->introspection().component_indices.temperature);

      // Scale gradient in each cell with the correct power of h. Otherwise,
      // error indicators do not reduce when refined if there is a density
      // jump. We need at least order 1 for the error not to grow when
      // refining, so anything >1 should work. (note that the gradient
      // itself scales like 1/h, so multiplying it with any factor h^s, s>1
      // will yield convergence of the error indicators to zero as h->0)
      const double power = 1.5;
      {
        unsigned int i=0;
        for (cell = this->get_dof_handler().begin_active(); cell!=endc; ++cell, ++i)
          if (cell->is_locally_owned())
            indicators(i) *= std::pow(cell->diameter(), power);
      }
    }
  }
}

// explicit instantiations
namespace aspect
{
  namespace MeshRefinement
  {
    ASPECT_REGISTER_MESH_REFINEMENT_CRITERION(ThermalEnergyDensity,
                                              "thermal energy density",
                                              "A mesh refinement criterion that computes "
                                              "refinement indicators from a field that describes "
                                              "the spatial variability of the thermal energy density, $\\rho C_p T$. "
                                              "Because this quantity may not be a continuous function ($\\rho$ "
                                              "and $C_p$ may be discontinuous functions along discontinuities in the "
                                              "medium, for example due to phase changes), we approximate the "
                                              "gradient of this quantity to refine the mesh. The error indicator "
                                              "defined here takes the magnitude of the approximate gradient "
                                              "and scales it by $h_K^{1.5}$ where $h_K$ is the diameter of each cell. "
                                              "This scaling ensures that the error indicators converge to zero as "
                                              "$h_K\\rightarrow 0$ even if the energy density is discontinuous, since "
                                              "the gradient of a discontinuous function grows like $1/h_K$.")
  }
}<|MERGE_RESOLUTION|>--- conflicted
+++ resolved
@@ -90,11 +90,7 @@
                 for (unsigned int c=0; c<this->n_compositional_fields(); ++c)
                   in.composition[i][c] = prelim_composition_values[c][i];
               }
-<<<<<<< HEAD
-            in.cell = cell;
-=======
             in.cell = &cell;
->>>>>>> c65d7736
 
             this->get_material_model().evaluate(in, out);
 
