/*
  Copyright (C) 2019 - 2022 by the authors of the ASPECT code.

  This file is part of ASPECT.

  ASPECT is free software; you can redistribute it and/or modify
  it under the terms of the GNU General Public License as published by
  the Free Software Foundation; either version 2, or (at your option)
  any later version.

  ASPECT is distributed in the hope that it will be useful,
  but WITHOUT ANY WARRANTY; without even the implied warranty of
  MERCHANTABILITY or FITNESS FOR A PARTICULAR PURPOSE.  See the
  GNU General Public License for more details.

  You should have received a copy of the GNU General Public License
  along with ASPECT; see the file LICENSE.  If not see
  <http://www.gnu.org/licenses/>.
*/

#include "common.h"
#include <aspect/termination_criteria/steady_temperature.h>


/**
 * A function that trims the handed over list and removes all entries from the front that are
 * further back in time measured from the last entry than given by the first argument.
 * Additionally it makes sure to always keep two entries in the list, if the list had
 * two or more entries. Otherwise the function does not change the list.
 */
void trim_time_temperature_list (const double necessary_time_in_steady_state,
<<<<<<< HEAD
                                 std::list<std::pair<double, double> > &time_temperature_list)
=======
                                 std::list<std::pair<double, double>> &time_temperature_list)
>>>>>>> e141c80c
{
  // Remove old times until we're at the correct time period
  // but ensure at least two entries remain in the list (one old, one current timestep)
  auto it = time_temperature_list.begin();
  while (time_temperature_list.back().first - (*it).first > necessary_time_in_steady_state &&
         std::distance(it,time_temperature_list.end()) > 2)
    ++it;

  time_temperature_list.erase(time_temperature_list.begin(), it);
}


TEST_CASE("trim time_temperature_list test for steady state termination criteria")
{
  std::list<std::pair<double,double>> time_temperature;
  time_temperature.emplace_back(std::make_pair(0.0,1.0));
  time_temperature.emplace_back(std::make_pair(1.0,2.0));
  time_temperature.emplace_back(std::make_pair(1.4,3.0));

  trim_time_temperature_list(1.5,time_temperature);

  REQUIRE(time_temperature.front().second == 1.0);
  REQUIRE(time_temperature.back().second == 3.0);

  // Remove first entry because it is more than 1.0 away from last entry
  trim_time_temperature_list(1.0,time_temperature);

  REQUIRE(time_temperature.front().second == 2.0);
  REQUIRE(time_temperature.back().second == 3.0);

  // Try to remove first entry, should not change list, since it should keep at least 2 entries
  trim_time_temperature_list(0.3,time_temperature);

  REQUIRE(time_temperature.front().second == 2.0);
  REQUIRE(time_temperature.back().second == 3.0);
}<|MERGE_RESOLUTION|>--- conflicted
+++ resolved
@@ -29,11 +29,7 @@
  * two or more entries. Otherwise the function does not change the list.
  */
 void trim_time_temperature_list (const double necessary_time_in_steady_state,
-<<<<<<< HEAD
-                                 std::list<std::pair<double, double> > &time_temperature_list)
-=======
                                  std::list<std::pair<double, double>> &time_temperature_list)
->>>>>>> e141c80c
 {
   // Remove old times until we're at the correct time period
   // but ensure at least two entries remain in the list (one old, one current timestep)
