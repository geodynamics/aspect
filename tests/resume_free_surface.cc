#include <aspect/simulator.h>

/*
 * Launch the following function when this plugin is created. Launch ASPECT
 * twice to test checkpoint/resume and then abort the outer ASPECT run.
 */
int f()
{
  std::cout << "* starting from beginning:" << std::endl;

  // call ASPECT with "--" and pipe an existing input file into it.
  int ret;

  ret = system ("cd output-resume_free_surface ; "
                "(cat " ASPECT_SOURCE_DIR "/tests/resume_free_surface.prm "
                " ; "
                " echo 'set Output directory = output1.tmp' "
                " ; "
                " rm -rf output1.tmp ; mkdir output1.tmp "
                ") "
                "| ../../aspect -- >/dev/null ");

  if (ret!=0)
    std::cout << "system() returned error " << ret << std::endl;

  ret = system ("cd output-resume_free_surface ; "
<<<<<<< HEAD
	  " rm -rf output2.tmp ; cp -r output1.tmp output2.tmp ;"
		" rm -f output1.tmp/log.txt; ");
=======
                " rm -rf output2.tmp ; cp -r output1.tmp output2.tmp ;"
                " rm -f output1.tmp/log.txt; "
                " cp output1.tmp/restart.mesh.old output1.tmp/restart.mesh;"
                " cp output1.tmp/restart.mesh.info.old output1.tmp/restart.mesh.info;"
                " cp output1.tmp/restart.resume.z.old output1.tmp/restart.resume.z;");
>>>>>>> 46d66302
  if (ret!=0)
    std::cout << "system() returned error " << ret << std::endl;


  std::cout << "* now resuming:" << std::endl;
  ret = system ("cd output-resume_free_surface ; "
<<<<<<< HEAD
	  "(cat " ASPECT_SOURCE_DIR "/tests/resume_free_surface.prm "
	  " ; "
	  " echo 'set Output directory = output1.tmp' "
	  " ; "
	  " echo 'set Resume computation = true' "
      " ; "
      " echo 'subsection Checkpointing' "
      " ; "
      " echo 'set Restart from rotating checkpoint slot = 0' "
      " ; "
      " echo 'end' "
	  ") "
	  "| ../../aspect -- >/dev/null");
=======
                "(cat " ASPECT_SOURCE_DIR "/tests/resume_free_surface.prm "
                " ; "
                " echo 'set Output directory = output1.tmp' "
                " ; "
                " echo 'set Resume computation = true' "
                ") "
                "| ../../aspect -- >/dev/null");
>>>>>>> 46d66302
  if (ret!=0)
    std::cout << "system() returned error " << ret << std::endl;

  std::cout << "* now comparing:" << std::endl;

  ret = system ("cd output-resume_free_surface ; "
<<<<<<< HEAD
	  "cp output1.tmp/solution/solution-00009.0000.gnuplot solution-00009.0000.gnuplot1;"
	  "cp output2.tmp/solution/solution-00009.0000.gnuplot solution-00009.0000.gnuplot2;"
	  "cp output1.tmp/log.txt log.txt1;"
	  "cp output2.tmp/log.txt log.txt2;"
	  "cp output1.tmp/statistics statistics1;"
	  "cp output2.tmp/statistics statistics2;"
	  "");
=======
                "cp output1.tmp/solution/solution-00009.0000.gnuplot solution/solution-00009.0000.gnuplot1;"
                "cp output2.tmp/solution/solution-00009.0000.gnuplot solution/solution-00009.0000.gnuplot2;"
                "cp output1.tmp/log.txt log.txt1;"
                "cp output2.tmp/log.txt log.txt2;"
                "cp output1.tmp/statistics statistics1;"
                "cp output2.tmp/statistics statistics2;"
                "");
>>>>>>> 46d66302
  if (ret!=0)
    std::cout << "system() returned error " << ret << std::endl;

  ret = system ("cd output-resume_free_surface ; "
<<<<<<< HEAD
	  "diff -c output?.tmp/rotating-checkpoint.resume-1.z;"
	  "diff -c output?.tmp/rotating-checkpoint.mesh-1;"
	  "");
=======
                "diff -c output?.tmp/restart.resume.z;"
                "diff -c output?.tmp/restart.mesh;"
                "");
>>>>>>> 46d66302
  if (ret!=0)
    std::cout << "system() returned error " << ret << std::endl;

  // abort current process:
  exit (0);
  return 42;
}


// run this function by initializing a global variable by it
int i = f();<|MERGE_RESOLUTION|>--- conflicted
+++ resolved
@@ -24,60 +24,33 @@
     std::cout << "system() returned error " << ret << std::endl;
 
   ret = system ("cd output-resume_free_surface ; "
-<<<<<<< HEAD
-	  " rm -rf output2.tmp ; cp -r output1.tmp output2.tmp ;"
+	        " rm -rf output2.tmp ; cp -r output1.tmp output2.tmp ;"
 		" rm -f output1.tmp/log.txt; ");
-=======
-                " rm -rf output2.tmp ; cp -r output1.tmp output2.tmp ;"
-                " rm -f output1.tmp/log.txt; "
-                " cp output1.tmp/restart.mesh.old output1.tmp/restart.mesh;"
-                " cp output1.tmp/restart.mesh.info.old output1.tmp/restart.mesh.info;"
-                " cp output1.tmp/restart.resume.z.old output1.tmp/restart.resume.z;");
->>>>>>> 46d66302
   if (ret!=0)
     std::cout << "system() returned error " << ret << std::endl;
 
 
   std::cout << "* now resuming:" << std::endl;
   ret = system ("cd output-resume_free_surface ; "
-<<<<<<< HEAD
-	  "(cat " ASPECT_SOURCE_DIR "/tests/resume_free_surface.prm "
-	  " ; "
-	  " echo 'set Output directory = output1.tmp' "
-	  " ; "
-	  " echo 'set Resume computation = true' "
-      " ; "
-      " echo 'subsection Checkpointing' "
-      " ; "
-      " echo 'set Restart from rotating checkpoint slot = 0' "
-      " ; "
-      " echo 'end' "
-	  ") "
-	  "| ../../aspect -- >/dev/null");
-=======
-                "(cat " ASPECT_SOURCE_DIR "/tests/resume_free_surface.prm "
-                " ; "
+	        "(cat " ASPECT_SOURCE_DIR "/tests/resume_free_surface.prm "
+	        " ; "
                 " echo 'set Output directory = output1.tmp' "
                 " ; "
                 " echo 'set Resume computation = true' "
-                ") "
-                "| ../../aspect -- >/dev/null");
->>>>>>> 46d66302
+                " ; "
+                " echo 'subsection Checkpointing' "
+                " ; "
+                " echo 'set Restart from rotating checkpoint slot = 0' "
+                " ; "
+                " echo 'end' "
+	        ") "
+	        "| ../../aspect -- >/dev/null");
   if (ret!=0)
     std::cout << "system() returned error " << ret << std::endl;
 
   std::cout << "* now comparing:" << std::endl;
 
   ret = system ("cd output-resume_free_surface ; "
-<<<<<<< HEAD
-	  "cp output1.tmp/solution/solution-00009.0000.gnuplot solution-00009.0000.gnuplot1;"
-	  "cp output2.tmp/solution/solution-00009.0000.gnuplot solution-00009.0000.gnuplot2;"
-	  "cp output1.tmp/log.txt log.txt1;"
-	  "cp output2.tmp/log.txt log.txt2;"
-	  "cp output1.tmp/statistics statistics1;"
-	  "cp output2.tmp/statistics statistics2;"
-	  "");
-=======
                 "cp output1.tmp/solution/solution-00009.0000.gnuplot solution/solution-00009.0000.gnuplot1;"
                 "cp output2.tmp/solution/solution-00009.0000.gnuplot solution/solution-00009.0000.gnuplot2;"
                 "cp output1.tmp/log.txt log.txt1;"
@@ -85,20 +58,13 @@
                 "cp output1.tmp/statistics statistics1;"
                 "cp output2.tmp/statistics statistics2;"
                 "");
->>>>>>> 46d66302
   if (ret!=0)
     std::cout << "system() returned error " << ret << std::endl;
 
   ret = system ("cd output-resume_free_surface ; "
-<<<<<<< HEAD
-	  "diff -c output?.tmp/rotating-checkpoint.resume-1.z;"
-	  "diff -c output?.tmp/rotating-checkpoint.mesh-1;"
-	  "");
-=======
-                "diff -c output?.tmp/restart.resume.z;"
-                "diff -c output?.tmp/restart.mesh;"
+                "diff -c output?.tmp/rotating-checkpoint.resume-1.z;"
+                "diff -c output?.tmp/rotating-checkpoint.mesh-1;"
                 "");
->>>>>>> 46d66302
   if (ret!=0)
     std::cout << "system() returned error " << ret << std::endl;
 
