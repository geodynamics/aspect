--- conflicted
+++ resolved
@@ -8,18 +8,11 @@
 Number of degrees of freedom: 84 (50+9+25)
 
 *** Timestep 0:  t=0 seconds
-<<<<<<< HEAD
-* create_additional_material_model_outputs() called
-   creating additional output!
 * evaluate called with additional outputs!
 * create_additional_material_model_outputs() called
 * evaluate called with additional outputs!
 * create_additional_material_model_outputs() called
 * evaluate called with additional outputs!
-* create_additional_material_model_outputs() called
-* evaluate called with additional outputs!
-=======
->>>>>>> 9d06adeb
 * create_additional_material_model_outputs() called
    creating additional output!
 * evaluate called with additional outputs!
@@ -82,8 +75,4 @@
 +---------------------------------+-----------+------------+------------+
 +---------------------------------+-----------+------------+------------+
 
-<<<<<<< HEAD
-called without: 4 with: 20
-=======
-called without: 4 with: 16
->>>>>>> 9d06adeb
+called without: 4 with: 16