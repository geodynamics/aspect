-----------------------------------------------------------------------------
-- This is ASPECT, the Advanced Solver for Problems in Earth's ConvecTion.
--     . version 1.3.pre
--     . running in DEBUG mode
--     . running with 1 MPI process
--     . using Trilinos
-----------------------------------------------------------------------------

Number of active cells: 256 (on 5 levels)
Number of degrees of freedom: 5,734 (2,178+289+1,089+1,089+1,089)

*** Timestep 0:  t=0 seconds
   Solving temperature system... 0 iterations.
   Solving C_1 system ... 11 iterations.
   Solving C_2 system ... 12 iterations.
   Rebuilding Stokes preconditioner...
   Solving Stokes system... 30+4 iterations.

   Postprocessing:
     Compositions min/max/mass: -0.2262/1.01/0.9695 // -0.03313/1.223/0.02968

*** Timestep 1:  t=0.03125 seconds
   Solving temperature system... 11 iterations.
   Solving C_1 system ... 11 iterations.
   Solving C_2 system ... 12 iterations.
   Rebuilding Stokes preconditioner...
   Solving Stokes system... 29 iterations.

   Postprocessing:
     Compositions min/max/mass: -0.03882/1.044/0.969 // -0.02427/1.008/0.03015

*** Timestep 2:  t=0.0625 seconds
   Solving temperature system... 12 iterations.
   Solving C_1 system ... 12 iterations.
   Solving C_2 system ... 12 iterations.
   Rebuilding Stokes preconditioner...
   Solving Stokes system... 30+4 iterations.

   Postprocessing:
     Compositions min/max/mass: -0.05886/1.072/0.9599 // -0.02348/0.9933/0.03923

*** Timestep 3:  t=0.09375 seconds
   Solving temperature system... 12 iterations.
   Solving C_1 system ... 12 iterations.
   Solving C_2 system ... 13 iterations.
   Rebuilding Stokes preconditioner...
   Solving Stokes system... 30+3 iterations.

   Postprocessing:
     Compositions min/max/mass: -0.06562/1.075/0.9541 // -0.02728/0.9625/0.04511

*** Timestep 4:  t=0.125 seconds
   Solving temperature system... 13 iterations.
   Solving C_1 system ... 12 iterations.
   Solving C_2 system ... 13 iterations.
   Rebuilding Stokes preconditioner...
   Solving Stokes system... 30+3 iterations.

   Postprocessing:
     Compositions min/max/mass: -0.06213/1.074/0.9462 // -0.02989/0.9692/0.05291

*** Timestep 5:  t=0.15625 seconds
   Solving temperature system... 12 iterations.
   Solving C_1 system ... 12 iterations.
   Solving C_2 system ... 12 iterations.
   Rebuilding Stokes preconditioner...
   Solving Stokes system... 30+3 iterations.

   Postprocessing:
     Compositions min/max/mass: -0.05479/1.069/0.9396 // -0.01007/0.9687/0.05953

*** Timestep 6:  t=0.1875 seconds
   Solving temperature system... 12 iterations.
   Solving C_1 system ... 12 iterations.
   Solving C_2 system ... 12 iterations.
   Rebuilding Stokes preconditioner...
   Solving Stokes system... 30+3 iterations.

   Postprocessing:
     Compositions min/max/mass: -0.04743/1.058/0.9331 // -0.006904/0.9638/0.06609

*** Timestep 7:  t=0.21875 seconds
   Solving temperature system... 12 iterations.
<<<<<<< HEAD
   Solving C_1 system ... 12 iterations.
   Solving C_2 system ... 11 iterations.
=======
   Solving composition system 1... 12 iterations.
   Solving composition system 2... 12 iterations.
>>>>>>> f9e0dbda
   Rebuilding Stokes preconditioner...
   Solving Stokes system... 30+4 iterations.

   Postprocessing:
     Compositions min/max/mass: -0.0407/1.041/0.9263 // -0.004706/0.9681/0.07278

*** Timestep 8:  t=0.25 seconds
   Solving temperature system... 12 iterations.
   Solving C_1 system ... 12 iterations.
   Solving C_2 system ... 12 iterations.
   Rebuilding Stokes preconditioner...
   Solving Stokes system... 30+3 iterations.

   Postprocessing:
     Compositions min/max/mass: -0.03539/1.021/0.9202 // -0.00319/0.9636/0.07891

*** Timestep 9:  t=0.28125 seconds
   Solving temperature system... 12 iterations.
<<<<<<< HEAD
   Solving C_1 system ... 11 iterations.
   Solving C_2 system ... 12 iterations.
=======
   Solving composition system 1... 12 iterations.
   Solving composition system 2... 12 iterations.
>>>>>>> f9e0dbda
   Rebuilding Stokes preconditioner...
   Solving Stokes system... 30+3 iterations.

   Postprocessing:
     Compositions min/max/mass: -0.03189/1.019/0.9152 // -0.002531/0.9603/0.08391

*** Timestep 10:  t=0.3 seconds
   Solving temperature system... 10 iterations.
   Solving C_1 system ... 10 iterations.
   Solving C_2 system ... 12 iterations.
   Rebuilding Stokes preconditioner...
   Solving Stokes system... 30+4 iterations.

   Postprocessing:
     Compositions min/max/mass: -0.03066/1.019/0.9109 // -0.00173/0.9697/0.08823

Termination requested by criterion: end time


+---------------------------------------------+------------+------------+
| Total wallclock time elapsed since start    |      13.9s |            |
|                                             |            |            |
| Section                         | no. calls |  wall time | % of total |
+---------------------------------+-----------+------------+------------+
| Assemble Stokes system          |        11 |       4.9s |        35% |
| Assemble composition system     |        22 |      2.04s |        15% |
| Assemble temperature system     |        11 |      1.29s |       9.2% |
| Build Stokes preconditioner     |        11 |      3.06s |        22% |
| Build composition preconditioner|        22 |    0.0348s |      0.25% |
| Build temperature preconditioner|        11 |    0.0176s |      0.13% |
| Solve Stokes system             |        11 |     0.464s |       3.3% |
| Solve composition system        |        22 |    0.0533s |      0.38% |
| Solve temperature system        |        11 |    0.0251s |      0.18% |
| Initialization                  |         2 |     0.414s |         3% |
| Postprocessing                  |        11 |    0.0808s |      0.58% |
| Setup dof systems               |         1 |     0.171s |       1.2% |
+---------------------------------+-----------+------------+------------+
<|MERGE_RESOLUTION|>--- conflicted
+++ resolved
@@ -81,13 +81,8 @@
 
 *** Timestep 7:  t=0.21875 seconds
    Solving temperature system... 12 iterations.
-<<<<<<< HEAD
-   Solving C_1 system ... 12 iterations.
-   Solving C_2 system ... 11 iterations.
-=======
    Solving composition system 1... 12 iterations.
    Solving composition system 2... 12 iterations.
->>>>>>> f9e0dbda
    Rebuilding Stokes preconditioner...
    Solving Stokes system... 30+4 iterations.
 
@@ -106,13 +101,8 @@
 
 *** Timestep 9:  t=0.28125 seconds
    Solving temperature system... 12 iterations.
-<<<<<<< HEAD
-   Solving C_1 system ... 11 iterations.
-   Solving C_2 system ... 12 iterations.
-=======
    Solving composition system 1... 12 iterations.
    Solving composition system 2... 12 iterations.
->>>>>>> f9e0dbda
    Rebuilding Stokes preconditioner...
    Solving Stokes system... 30+3 iterations.
 
