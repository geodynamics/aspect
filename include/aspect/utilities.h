/*
  Copyright (C) 2014 - 2019 by the authors of the ASPECT code.

  This file is part of ASPECT.

  ASPECT is free software; you can redistribute it and/or modify
  it under the terms of the GNU General Public License as published by
  the Free Software Foundation; either version 2, or (at your option)
  any later version.

  ASPECT is distributed in the hope that it will be useful,
  but WITHOUT ANY WARRANTY; without even the implied warranty of
  MERCHANTABILITY or FITNESS FOR A PARTICULAR PURPOSE.  See the
  GNU General Public License for more details.

  You should have received a copy of the GNU General Public License
  along with ASPECT; see the file LICENSE.  If not see
  <http://www.gnu.org/licenses/>.
*/


#ifndef _aspect_utilities_h
#define _aspect_utilities_h

#include <aspect/global.h>

#include <array>
#include <deal.II/base/point.h>
#include <deal.II/base/conditional_ostream.h>
#include <deal.II/base/table_indices.h>
#include <deal.II/base/function_lib.h>
#include <deal.II/dofs/dof_handler.h>
#include <deal.II/fe/component_mask.h>

#include <aspect/coordinate_systems.h>



namespace aspect
{
  template <int dim> class SimulatorAccess;

  namespace GeometryModel
  {
    template <int dim> class Interface;
  }

  /**
   * A namespace for utility functions that might be used in many different
   * places to prevent code duplication.
   */
  namespace Utilities
  {
    using namespace dealii;
    using namespace dealii::Utilities;

    /**
     * Given an array @p values, consider three cases:
     * - If it has size @p N, return the original array.
     * - If it has size one, return an array of size @p N where all
     *   elements are equal to the one element of @p value.
     * - If it has any other size, throw an exception that uses
     *   @p id_text as an identifying string.
     *
     * This function is typically used for parameter lists that can either
     * contain different values for each of a set of objects (e.g., for
     * each compositional field), or contain a single value that is then
     * used for each object.
     */
    template <typename T>
    std::vector<T>
    possibly_extend_from_1_to_N (const std::vector<T> &values,
                                 const unsigned int N,
                                 const std::string &id_text);



    /**
     * This function takes a string argument that is interpreted as a map
     * of the form "key1 : value1, key2 : value2, etc", and then parses
     * it to return a vector of these values where the values are ordered
     * in the same order as a given set of keys.
     *
     * This function also considers a number of special cases:
     * - If the input string consists of only a comma separated
     *   set of values "value1, value2, value3, ..." (i.e., without
     *   the "keyx :" part), then the input string is interpreted
     *   as if it had had the form "key1 : value1, key2 : value2, ..."
     *   where "key1", "key2", ... are exactly the keys provided by the
     *   @p list_of_keys in the same order as provided. In this situation,
     *   if a background field is required, the background value is
     *   assigned to the first element of the output vector.
     * - Whether or not a background field is required depends on
     *   the parameter being parsed. Requiring a background field
     *   increases the size of the output vector by 1. For example,
     *   some Material models require background fields, but input
     *   files may not.
     * - Three special keys are recognized:
     *      all --> Assign the associated value to all fields.
     *              Only one value is allowed in this case.
     *      background --> Assign associated value to the background.
     *
     * @param[in] key_value_map The string representation of the map
     *   to be parsed.
     * @param[in] list_of_keys A list of valid key names that are allowed
     *   to appear in the map. The order of these keys determines the order
     *   of values that are returned by this function.
     * @param[in] has_background_field If true, expect N+1 values and allow
     *   setting of the background using the key "background".
     * @param[in] property_name A name that identifies the type of property
     *   that is being parsed by this function and that is used in generating
     *   error messages if the map does not conform to the expected format.
     *
     * @return A vector of values that are parsed from the map, provided
     *   in the order in which the keys appear in the @p list_of_keys argument.
     */
    std::vector<double>
    parse_map_to_double_array (const std::string &key_value_map,
                               const std::vector<std::string> &list_of_keys,
                               const bool has_background_field,
                               const std::string &property_name);

    /**
     * This function takes a string argument that is assumed to represent
     * an input table, in which each row is separated by
     * semicolons, and each column separated by commas. The function
     * returns the parsed entries as a table. In addition this function
     * utilizes the possibly_extend_from_1_to_N() function to accept
     * inputs with only a single column/row, which will be extended
     * to @p n_rows or @p n_columns respectively, to allow abbreviating
     * the input string (e.g. you can provide a single value instead of
     * n_rows by n_columns identical values). This function can for example
     * be used by material models to read densities for different
     * compositions and different phases for each composition.
     */
    template <typename T>
    Table<2,T>
    parse_input_table (const std::string &input_string,
                       const unsigned int n_rows,
                       const unsigned int n_columns,
                       const std::string &property_name);

    /**
     * Given a vector @p var_declarations expand any entries of the form
     * vector(str) or tensor(str) to sublists with component names of the form
     * str_x, str_y, str_z or str_xx, str_xy... for the correct dimension
     * value.
     *
     * This function is to be used for expanding lists of variable names where
     * one or more such variable is actually intended to be a list of
     * components.
     *
     * Returns the generated list of variable names
     */
    template <int dim>
    std::vector<std::string>
    expand_dimensional_variable_names (const std::vector<std::string> &var_declarations);


    /**
     * Split the set of DoFs (typically locally owned or relevant) in @p whole_set into blocks
     * given by the @p dofs_per_block structure.
     *
     * The numbers of dofs per block need to add up to the size of the index space described
     * by @p whole_set.
     */
    void split_by_block (const std::vector<types::global_dof_index> &dofs_per_block,
                         const IndexSet &whole_set,
                         std::vector<IndexSet> &partitioned);


    /**
     * Returns an IndexSet that contains all locally active DoFs that belong to
     * the given component_mask.
     *
     * This function should be moved into deal.II at some point.
     */
    template <int dim>
    IndexSet extract_locally_active_dofs_with_component(const DoFHandler<dim> &dof_handler,
                                                        const ComponentMask &component_mask);



    namespace Coordinates
    {

      /**
       * Returns distance from the Earth's center, latitude and longitude from a
       * given ECEF Cartesian coordinates that account for ellipsoidal shape of
       * the Earth with WGS84 parameters.
       */
      template <int dim>
      std::array<double,dim>
      WGS84_coordinates(const Point<dim> &position);

      /**
       * Returns spherical coordinates of a Cartesian point. The returned array
       * is filled with radius, phi and theta (polar angle). If the dimension is
       * set to 2 theta is omitted. Phi is always normalized to [0,2*pi].
       *
       */
      template <int dim>
      std::array<double,dim>
      cartesian_to_spherical_coordinates(const Point<dim> &position);

      /**
       * Return the Cartesian point of a spherical position defined by radius,
       * phi and theta (polar angle). If the dimension is set to 2 theta is
       * omitted.
       */
      template <int dim>
      Point<dim>
      spherical_to_cartesian_coordinates(const std::array<double,dim> &scoord);

      /**
       * Given a vector defined in the radius, phi and theta directions, return
       * a vector defined in Cartesian coordinates. If the dimension is set to 2
       * theta is omitted. Position is given as a Point in Cartesian coordinates.
       */
      template <int dim>
      Tensor<1,dim>
      spherical_to_cartesian_vector(const Tensor<1,dim> &spherical_vector,
                                    const Point<dim> &position);


      /**
       * Returns ellipsoidal coordinates of a Cartesian point. The returned array
       * is filled with phi, theta and radius.
       *
       */
      template <int dim>
      std::array<double,3>
      cartesian_to_ellipsoidal_coordinates(const Point<3> &position,
                                           const double semi_major_axis_a,
                                           const double eccentricity);

      /**
       * Return the Cartesian point of a ellipsoidal position defined by phi,
       * theta and radius.
       */
      template <int dim>
      Point<3>
      ellipsoidal_to_cartesian_coordinates(const std::array<double,3> &phi_theta_d,
                                           const double semi_major_axis_a,
                                           const double eccentricity);


      /**
       * A function that takes a string representation of the name of a
       * coordinate system (as represented by the CoordinateSystem enum)
       * and returns the corresponding value.
       */
      CoordinateSystem
      string_to_coordinate_system (const std::string &);
    }


    /**
     * Given a 2d point and a list of points which form a polygon, computes if the point
     * falls within the polygon.
     */
    template <int dim>
    bool
    polygon_contains_point(const std::vector<Point<2> > &point_list,
                           const dealii::Point<2> &point);

    /**
     * Given a 2d point and a list of points which form a polygon, compute the smallest
     * distance of the point to the polygon. The sign is negative for points outside of
     * the polygon and positive for points inside the polygon.
     */
    template <int dim>
    double
    signed_distance_to_polygon(const std::vector<Point<2> > &point_list,
                               const dealii::Point<2> &point);


    /**
     * Given a 2d point and a list of two points that define a line, compute the smallest
     * distance of the point to the line segment. When the point's perpendicular
     * base does not lie on the line segment, the smallest distance to the segment's end
     * points is calculated.
     */
    double
    distance_to_line(const std::array<dealii::Point<2>,2 > &point_list,
                     const dealii::Point<2> &point);

    /**
     * Given a vector @p v in @p dim dimensional space, return a set
     * of (dim-1) vectors that are orthogonal to @p v and to each
     * other. The length of each of these vectors equals that of the original
     * vector @p v to ensure that the resulting set of vectors
     * represents a well-conditioned basis.
     */
    template <int dim>
    std::array<Tensor<1,dim>,dim-1>
    orthogonal_vectors (const Tensor<1,dim> &v);

    /**
     * A function for evaluating real spherical harmonics. It takes the degree (l)
     * and the order (m) of the spherical harmonic, where $l \geq 0$ and $0 \leq m \leq l$.
     * It also takes the colatitude (theta) and longitude (phi), which are in
     * radians.
     *
     * There are an unfortunate number of normalization conventions in existence
     * for spherical harmonics. Here we use fully normalized spherical harmonics
     * including the Condon-Shortley phase. This corresponds to the definitions
     * given in equations B.72 and B.99-B.102 in Dahlen and Tromp (1998, ISBN: 9780691001241).
     * The functional form of the real spherical harmonic is given by
     *
     * \f[
     *    Y_{lm}(\theta, \phi) = \sqrt{2} X_{l \left| m \right| }(\theta) \cos m \phi \qquad \mathrm{if} \qquad -l \le m < 0
     * \f]
     * \f[
     *    Y_{lm}(\theta, \phi) = X_{l 0 }(\theta) \qquad \mathrm{if} \qquad m = 0
     * \f]
     * \f[
     *    Y_{lm}(\theta, \phi) = \sqrt{2} X_{lm}(\theta) \sin m \phi \qquad \mathrm{if}  \qquad 0< m \le m
     * \f]
     * where $X_{lm}( \theta )$ is an associated Legendre function.
     *
     * In practice it is often convenient to compute the sine ($-l \le m < 0$) and cosine ($0 < m \le l$)
     * variants of the real spherical harmonic at the same time. That is the approach taken
     * here, where we return a pair of numbers, the first corresponding the cosine part and the
     * second corresponding to the sine part. Given this, it is no longer necessary to distinguish
     * between positive and negative $m$, so this function only accepts $ m \ge 0$.
     * For $m = 0$, there is only one part, which is stored in the first entry of the pair.
     *
     * @note This function uses the Boost spherical harmonics implementation internally,
     * which is not designed for very high order (> 100) spherical harmonics computation.
     * If you use spherical harmonics of a high order be sure to confirm the accuracy first.
     * For more information, see:
     * http://www.boost.org/doc/libs/1_49_0/libs/math/doc/sf_and_dist/html/math_toolkit/special/sf_poly/sph_harm.html
     */
    std::pair<double,double> real_spherical_harmonic( unsigned int l, // degree
                                                      unsigned int m, // order
                                                      double theta,   // colatitude (radians)
                                                      double phi );   // longitude (radians)

    /**
     * A struct to enable numerical output with a comma as thousands separator
     */
    struct ThousandSep : std::numpunct<char>
    {
      protected:
        virtual char do_thousands_sep() const
        {
          return ',';
        }
        virtual std::string do_grouping() const
        {
          return "\003";  // groups of 3 digits (this string is in octal format)
        }

    };

    /**
     * Checks whether a file named @p filename exists and is readable.
     *
     * @param filename File to check existence
     */
    bool fexists(const std::string &filename);

    /**
     * Reads the content of the ascii file @p filename on process 0 and
     * distributes the content by MPI_Bcast to all processes. The function
     * returns the content of the file on all processes.
     *
     * @param [in] filename The name of the ascii file to load.
     * @param [in] comm The MPI communicator in which the content is
     * distributed.
     * @return A string which contains the data in @p filename.
     */
    std::string
    read_and_distribute_file_content(const std::string &filename,
                                     const MPI_Comm &comm);

    /**
     * Creates a path as if created by the shell command "mkdir -p", therefore
     * generating directories from the highest to the lowest level if they are
     * not already existing.
     *
     * @param pathname String that contains the path to create. '/' is used as
     * directory separator.
     * @param mode Permissions (mode bits) of the created directories. See the
     * documentation of the chmod() command for more information.
     * @return The function returns the error value of the last mkdir call
     * inside. It returns zero on success. See the man page of mkdir() for
     * more information.
     */
    int
    mkdirp(std::string pathname, const mode_t mode = 0755);

    /**
     * Create directory @p pathname, optionally printing a message.
     *
     * @param pathname String that contains path to create. '/' is used as
     * directory separator.
     * @param comm MPI communicator, used to limit creation of directory to
     * processor 0.
     * @param silent Print a nicely formatted message on processor 0 if set
     * to true.
     */
    void create_directory(const std::string &pathname,
                          const MPI_Comm &comm,
                          bool silent);

    /**
     * A namespace defining the cubic spline interpolation that can be used
     * between different spherical layers in the mantle.
     */
    namespace tk
    {
      /**
       * Class for cubic spline interpolation
       */
      class spline
      {
        public:
          /**
           * Initialize the spline.
           *
           * @param x X coordinates of interpolation points.
           * @param y Values in the interpolation points.
           * @param cubic_spline Whether to construct a cubic spline or just do linear interpolation
           * @param monotone_spline Whether the cubic spline should be a monotone cubic spline.
           * Requires cubic_spline to be set to true.
           */
          void set_points(const std::vector<double> &x,
                          const std::vector<double> &y,
                          const bool cubic_spline = true,
                          const bool monotone_spline = false);
          /**
           * Evaluate spline at point @p x.
           */
          double operator() (double x) const;

        private:
          /**
           * x coordinates of points
           */
          std::vector<double> m_x;

          /**
           * interpolation parameters
           * \[
           * f(x) = a*(x-x_i)^3 + b*(x-x_i)^2 + c*(x-x_i) + y_i
           * \]
           */
          std::vector<double> m_a, m_b, m_c, m_y;
      };
    }

    /**
     * Extract the compositional values at a single quadrature point with
     * index @p q from @p composition_values, which is indexed by
     * compositional index and quadrature point, and write them into @p
     * composition_values_at_q_point. In other words,
     * this extracts @p composition_values[i][q] for all @p i.
     */
    inline
    void
    extract_composition_values_at_q_point (const std::vector<std::vector<double> > &composition_values,
                                           const unsigned int q,
                                           std::vector<double> &composition_values_at_q_point)
    {
      Assert(q<composition_values.size(), ExcInternalError());
      Assert(composition_values_at_q_point.size() > 0,
             ExcInternalError());

      for (unsigned int k=0; k < composition_values_at_q_point.size(); ++k)
        {
          Assert(composition_values[k].size() == composition_values_at_q_point.size(),
                 ExcInternalError());
          composition_values_at_q_point[k] = composition_values[k][q];
        }
    }

    template <typename T>
    inline
    std::vector<T>
    possibly_extend_from_1_to_N (const std::vector<T> &values,
                                 const unsigned int N,
                                 const std::string &id_text)
    {
      if (values.size() == 1)
        {
          return std::vector<T> (N, values[0]);
        }
      else if (values.size() == N)
        {
          return values;
        }
      else
        {
          // Non-specified behavior
          AssertThrow(false,
                      ExcMessage("Length of " + id_text + " list must be " +
                                 "either one or " + Utilities::to_string(N) +
                                 ". Currently it is " + Utilities::to_string(values.size()) + "."));
        }

      // This should never happen, but return an empty vector so the compiler
      // will be happy
      return std::vector<T> ();
    }

    /**
     * Replace the string <tt>\$ASPECT_SOURCE_DIR</tt> in @p location by the current
     * source directory of ASPECT and return the resulting string.
     */
    std::string
    expand_ASPECT_SOURCE_DIR (const std::string &location);

    /**
     * Given a string @p s, return it in the form ' ("s")' if nonempty.
     * Otherwise just return the empty string itself.
     */
    std::string parenthesize_if_nonempty (const std::string &s);

    /**
     * Returns if a vector of strings @p strings only contains unique
     * entries.
     */
    bool has_unique_entries (const std::vector<std::string> &strings);

    /**
     * AsciiDataLookup reads in files containing input data in ascii format.
     * Note the required format of the input data: The first lines may contain
     * any number of comments if they begin with '#', but one of these lines
     * needs to contain the number of grid points in each dimension as for
     * example '# POINTS: 3 3'. The comments can optionally be followed by a
     * single line, which does not start with '#', containing the names of
     * the data columns.
     * The order of the following data columns has to be
     * 'coordinates data' with @p dim coordinate columns and @p components
     * data columns. Note that the data in the input files need to be sorted
     * in a specific order: the first coordinate needs to ascend first,
     * followed by the second and so on in order to assign the correct data to
     * the prescribed coordinates. The coordinates do not need to be
     * equidistant.
     */
    template <int dim>
    class AsciiDataLookup
    {
      public:
        /**
         * Constructor that explicitly prescribes the number of data columns
         * in the data file. If a list of data components is provided in the
         * data file it is checked that the length of this list is consistent
         * with this number of components. This constructor is mostly provided
         * for backwards compatibility. Not prescribing the number of components
         * and instead reading them from the input file allows for more
         * flexible files.
         */
        AsciiDataLookup(const unsigned int components,
                        const double scale_factor);

        /**
         * This constructor relies on the list of column names at the beginning
         * of the model file to determine the number of data components,
         * therefore when using this constructor it is necessary to provide
         * this list in the first uncommented line of the data file.
         */
        AsciiDataLookup(const double scale_factor);

        /**
         * Loads a data text file. Throws an exception if the file does not
         * exist, if the data file format is incorrect or if the file grid
         * changes over model runtime.
         */
        void
        load_file(const std::string &filename,
                  const MPI_Comm &communicator);

        /**
         * Returns the computed data (velocity, temperature, etc. - according
         * to the used plugin) in Cartesian coordinates.
         *
         * @param position The current position to compute the data (velocity,
         * temperature, etc.)
         * @param component The index of the data column to be returned.
         */
        double
        get_data(const Point<dim> &position,
                 const unsigned int component) const;

        /**
         * Returns the gradient of the function based on the bilinear
         * interpolation of the data (velocity, temperature, etc. - according
         * to the used plugin) in Cartesian coordinates. TOOD Cartesian??
         *
         * @param position The current position to compute the data (velocity,
         * temperature, etc.)
         * @param component The index of the data column to be returned.
         */
        Tensor<1,dim>
        get_gradients(const Point<dim> &position,
                      const unsigned int component);

        /**
         * Returns a vector that contains the names of all data columns in the
         * order of their appearance in the data file (and their order in the
         * memory data table). Returns an empty vector if no names are provided
         * or the file is not read in yet.
         */
        std::vector<std::string>
        get_column_names() const;

        /**
         * Returns whether the stored coordinates are equidistant. If
         * coordinates are equidistant the lookup is more efficient. Returns
         * false if no coordinates are loaded at the moment.
         */
        bool
        has_equidistant_coordinates() const;

        /**
         * Returns the column index of a column with the given name
         * @p column_name. Throws an exception if no such
         * column exists or no names were provided in the file.
         */
        unsigned int
        get_column_index_from_name(const std::string &column_name) const;

        /**
         * Returns a string that contains the name of the column with index
         * @p column_index. Throws an exception if no such
         * column exists or no name was provided in the file.
         */
        std::string
        get_column_name_from_index(const unsigned int column_index) const;

        /**
         * Return the maximum value of the component values.
         */
        double get_maximum_component_value(const unsigned int component) const;

      private:
        /**
         * The number of data components read in (=columns in the data file).
         */
        unsigned int components;

        /**
         * The names of the data components in the columns of the read file.
         * Does not contain any strings if none are provided in the first
         * uncommented line of the file.
         */
        std::vector<std::string> data_component_names;

        /**
         * Interpolation functions to access the data.
         * Either InterpolatedUniformGridData or InterpolatedTensorProductGridData;
         * the type is determined from the grid specified in the data file.
         */
        std::vector<std::unique_ptr<Function<dim>>> data;

        /**
         * The coordinate values in each direction as specified in the data file.
         */
        std::array<std::vector<double>,dim> coordinate_values;

        /**
         * The maximum value of each component
         */
        std::vector<double> maximum_component_value;

        /**
         * The min and max of the coordinates in the data file.
         */
        std::array<std::pair<double,double>,dim> grid_extent;

        /**
         * Number of points in the data grid as specified in the data file.
         */
        TableIndices<dim> table_points;

        /**
         * Scales the data boundary condition by a scalar factor. Can be used
         * to transform the unit of the data.
         */
        const double scale_factor;

        /**
         * Stores whether the coordinate values are equidistant or not,
         * this determines the type of data function stored.
         */
        bool coordinate_values_are_equidistant;

        /**
         * Computes the table indices of each entry in the input data file.
         * The index depends on dim, grid_dim and the number of components.
         */
        TableIndices<dim>
        compute_table_indices(const unsigned int i) const;

    };

    /**
     * AsciDataBase is a generic plugin used for declaring and reading the
     * parameters from the parameter file.
     */
    template <int dim>
    class AsciiDataBase
    {
      public:
        /**
         * Constructor
         */
        AsciiDataBase();

        /**
         * Declare the parameters all derived classes take from input files.
         */
        static
        void
        declare_parameters (ParameterHandler  &prm,
                            const std::string &default_directory,
                            const std::string &default_filename,
                            const std::string &subsection_name = "Ascii data model");

        /**
         * Read the parameters from the parameter file.
         */
        void
        parse_parameters (ParameterHandler &prm,
                          const std::string &subsection_name = "Ascii data model");

        /**
         * Directory in which the data files are present.
         */
        std::string data_directory;

        /**
         * Filename of data file. The file names can contain the specifiers %s
         * and/or %c (in this order), meaning the name of the boundary and the
         * number of the data file time step.
         */
        std::string data_file_name;

        /**
         * Scale the data by a scalar factor. Can be used to transform the
         * unit of the data (if they are not specified in SI units (m/s or
         * m/yr depending on the "Use years in output instead of seconds"
         * parameter).
         */
        double scale_factor;
    };

    /**
     * A base class that implements boundary conditions determined from a
     * AsciiData input file.
     */
    template <int dim>
    class AsciiDataBoundary : public Utilities::AsciiDataBase<dim>, public SimulatorAccess<dim>
    {
      public:
        /**
         * Constructor
         */
        AsciiDataBoundary();

        /**
         * Initialization function. This function is called once at the
         * beginning of the program. Checks preconditions.
         */
        virtual
        void
        initialize (const std::set<types::boundary_id> &boundary_ids,
                    const unsigned int components);

        /**
         * A function that is called at the beginning of each time step. For
         * the current plugin, this function loads the next data files if
         * necessary and outputs a warning if the end of the set of data files
         * is reached.
         */
        void
        update();

        /**
         * Returns the data component at the given position.
         */
        double
        get_data_component (const types::boundary_id             boundary_indicator,
                            const Point<dim>                    &position,
                            const unsigned int                   component) const;

        /**
<<<<<<< HEAD
=======
         * Returns the maximum value of the given data component.
         */
        double
        get_maximum_component_value (const types::boundary_id boundary_indicator,
                                     const unsigned int       component) const;

        /**
>>>>>>> f0060db3
         * Return the gradients of the parameters from the parameter file.
         */
        Tensor<1,dim-1>
        vector_gradient(const types::boundary_id boundary_indicator,
                        const Point<dim>        &p,
                        const unsigned int       component) const;

        /**
         * Declare the parameters all derived classes take from input files.
         */
        static
        void
        declare_parameters (ParameterHandler  &prm,
                            const std::string &default_directory,
                            const std::string &default_filename,
                            const std::string &subsection_name = "Ascii data model");

        /**
         * Read the parameters from the parameter file.
         */
        void
        parse_parameters (ParameterHandler &prm,
                          const std::string &subsection_name = "Ascii data model");

      protected:

        /**
         * Determines which of the dimensions of the position is used to find
         * the data point in the data grid. E.g. the left boundary of a box
         * model extents in the y and z direction (position[1] and
         * position[2]), therefore the function would return [1,2] for dim==3
         * or [1] for dim==2. We are lucky that these indices are identical
         * for the box and the spherical shell (if we use spherical
         * coordinates for the spherical shell), therefore we do not need to
         * distinguish between them. For the initial condition this function
         * is trivial, because the position in the data grid is the same as
         * the actual position (the function returns [0,1,2] or [0,1]), but
         * for the boundary conditions it matters.
         */
        std::array<unsigned int,dim-1>
        get_boundary_dimensions (const types::boundary_id boundary_id) const;

        /**
         * A variable that stores the currently used data file of a series. It
         * gets updated if necessary by update().
         */
        int current_file_number;

        /**
         * Time from which on the data file with number 'First data file
         * number' is used as boundary condition. Previous to this time, 0 is
         * returned for every field. Depending on the setting of the global
         * 'Use years in output instead of seconds' flag in the input file,
         * this number is either interpreted as seconds or as years."
         */
        double first_data_file_model_time;

        /**
         * Number of the first data file to be loaded when the model time is
         * larger than 'First data file model time'.
         */
        int first_data_file_number;

        /**
         * In some cases the boundary files are not numbered in increasing but
         * in decreasing order (e.g. 'Ma BP'). If this flag is set to 'True'
         * the plugin will first load the file with the number 'First data
         * file number' and decrease the file number during the model run.
         */
        bool decreasing_file_order;

        /**
         * Time in model units (depends on other model inputs) between two
         * data files.
         */
        double data_file_time_step;

        /**
         * Weight between data file n and n+1 while the current time is
         * between the two values t(n) and t(n+1).
         */
        double time_weight;

        /**
         * State whether we have time_dependent boundary conditions. Switched
         * off after finding no more data files to suppress attempts to read
         * in new files.
         */
        bool time_dependent;

        /**
         * Map between the boundary id and an object that reads and processes
         * data we get from text files.
         */
        std::map<types::boundary_id,
            std::unique_ptr<aspect::Utilities::AsciiDataLookup<dim-1> > > lookups;

        /**
         * Map between the boundary id and the old data objects.
         */
        std::map<types::boundary_id,
            std::unique_ptr<aspect::Utilities::AsciiDataLookup<dim-1> > > old_lookups;

        /**
         * Handles the update of the data in lookup.
         */
        void
        update_data (const types::boundary_id boundary_id,
                     const bool reload_both_files);

        /**
         * Handles settings and user notification in case the time-dependent
         * part of the boundary condition is over.
         */
        void
        end_time_dependence ();

        /**
         * Create a filename out of the name template.
         */
        std::string
        create_filename (const int timestep,
                         const types::boundary_id boundary_id) const;
    };



    /**
     * A base class that implements initial conditions determined from a
     * AsciiData input file.
     */
    template <int dim>
    class AsciiDataInitial : public Utilities::AsciiDataBase<dim>, public SimulatorAccess<dim>
    {
      public:
        /**
         * Constructor
         */
        AsciiDataInitial();

        /**
         * Initialization function. This function is called once at the
         * beginning of the program. Checks preconditions.
         */
        virtual
        void
        initialize (const unsigned int components);


        /**
         * Returns the data component at the given position.
         */
        double
        get_data_component (const Point<dim>                    &position,
                            const unsigned int                   component) const;

      protected:
        /**
         * Pointer to an object that reads and processes data we get from text
         * files.
         */
        std::unique_ptr<aspect::Utilities::AsciiDataLookup<dim> > lookup;
    };



    /**
     * A base class that reads in a data profile and provides its values.
     */
    template <int dim>
    class AsciiDataProfile : public Utilities::AsciiDataBase<dim>
    {
      public:
        /**
         * Constructor
         */
        AsciiDataProfile();

        /**
         * Initialization function. This function is called once at the
         * beginning of the program. Checks preconditions.
         */
        virtual
        void
        initialize (const MPI_Comm &communicator);


        /**
         * Returns the data component at the given position.
         */
        double
        get_data_component (const Point<1>                      &position,
                            const unsigned int                   component) const;

        /**
         * Returns a vector that contains the names of all data columns in the
         * order of their appearance in the data file (and their order in the
         * memory data table). Returns an empty vector if no names are provided
         * or the file is not read in yet.
         */
        std::vector<std::string>
        get_column_names() const;

        /**
         * Returns the column index of a column with the given name
         * @p column_name. Throws an exception if no such
         * column exists or no names were provided in the file.
         */
        unsigned int
        get_column_index_from_name(const std::string &column_name) const;

        /**
         * Returns the column index of a column with the given name
         * @p column_name. Returns an invalid unsigned int if no such
         * column exists or no names were provided in the file.
         */
        unsigned int
        maybe_get_column_index_from_name(const std::string &column_name) const;

        /**
         * Returns a string that contains the name of the column with index
         * @p column_index. Returns an empty string if no such
         * column exists or no name was provided in the file.
         */
        std::string
        get_column_name_from_index(const unsigned int column_index) const;
      protected:
        /**
         * Pointer to an object that reads and processes data we get from text
         * files.
         */
        std::unique_ptr<aspect::Utilities::AsciiDataLookup<1> > lookup;
    };


    /**
     * This function computes the weighted average $\bar y$ of $y_i$  for a weighted p norm. This
     * leads for a general p to:
     * $\bar y = \left(\frac{\sum_{i=1}^k w_i y_i^p}{\sum_{i=1}^k w_i}\right)^{\frac{1}{p}}$.
     * When p = 0 we take the geometric average:
     * $\bar y = \exp\left(\frac{\sum_{i=1}^k w_i \log\left(y_i\right)}{\sum_{i=1}^k w_i}\right)$,
     * and when $p \le -1000$ or $p \ge 1000$ we take the minimum and maximum norm respectively.
     * This means that the smallest and largest value is respectively taken taken.
     *
     * This function has been set up to be very tolerant to strange values, such as negative weights.
     * The only things we require in for the general p is that the sum of the weights and the sum of
     * the weights times the values to the power p may not be smaller or equal to zero. Furthermore,
     * when a value is zero, the exponent is smaller then one and the correspondent weight is non-zero,
     * this corresponds to no resistance in a parallel system. This means that this 'path' will be followed,
     * and we return zero.
     *
     * The implemented special cases (which are minimum (p <= -1000), harmonic average (p = -1), geometric
     * average (p = 0), arithmetic average (p = 1), quadratic average (RMS) (p = 2), cubic average (p = 3)
     * and maximum (p >= 1000) ) is, except for the harmonic and quadratic averages even more tolerant of
     * negative values, because they only require the sum of weights to be non-zero.
     */
    double weighted_p_norm_average (const std::vector<double> &weights,
                                    const std::vector<double> &values,
                                    const double p);


    /**
     * This function computes the derivative ($\frac{\partial\bar y}{\partial x}$) of an average
     * of the values $y_i(x)$ with regard to $x$, using $\frac{\partial y_i(x)}{\partial x}$.
     * This leads for a general p to:
     * $\frac{\partial\bar y}{\partial x} =
     * \frac{1}{p}\left(\frac{\sum_{i=1}^k w_i y_i^p}{\sum_{i=1}^k w_i}\right)^{\frac{1}{p}-1}
     * \frac{\sum_{i=1}^k w_i p y_i^{p-1} y'_i}{\sum_{i=1}^k w_i}$.
     * When p = 0 we take the geometric average as a reference, which results in:
     * $\frac{\partial\bar y}{\partial x} =
     * \exp\left(\frac{\sum_{i=1}^k w_i \log\left(y_i\right)}{\sum_{i=1}^k w_i}\right)
     * \frac{\sum_{i=1}^k\frac{w_i y'_i}{y_i}}{\sum_{i=1}^k w_i}$
     * and when $p \le -1000$ or $p \ge 1000$ we take the min and max norm respectively.
     * This means that the derivative is taken which has the min/max value.
     *
     * This function has, like the function weighted_p_norm_average been set up to be very tolerant to
     * strange values, such as negative weights. The only things we require in for the general p is that
     * the sum of the weights and the sum of the weights times the values to the power p may not be smaller
     * or equal to zero. Furthermore, when a value is zero, the exponent is smaller then one and the
     * correspondent weight is non-zero, this corresponds to no resistance in a parallel system. This means
     * that this 'path' will be followed, and we return the corresponding derivative.
     *
     * The implemented special cases (which are minimum (p <= -1000), harmonic average (p = -1), geometric
     * average (p = 0), arithmetic average (p = 1), and maximum (p >= 1000) ) is, except for the harmonic
     * average even more tolerant of negative values, because they only require the sum of weights to be non-zero.
     */
    template <typename T>
    T derivative_of_weighted_p_norm_average (const double averaged_parameter,
                                             const std::vector<double> &weights,
                                             const std::vector<double> &values,
                                             const std::vector<T> &derivatives,
                                             const double p);
    /**
     * This function computes a factor which can be used to make sure that the
     * Jacobian remains positive definite.
     *
     * The goal of this function is to find a factor $\alpha$ so that
     * $2\eta(\varepsilon(\mathbf u)) I \otimes I +  \alpha\left[a \otimes b + b \otimes a\right]$ remains a
     * positive definite matrix. Here, $a=\varepsilon(\mathbf u)$ is the @p strain_rate
     * and $b=\frac{\partial\eta(\varepsilon(\mathbf u),p)}{\partial \varepsilon}$ is the derivative of the viscosity
     * with respect to the strain rate and is given by @p dviscosities_dstrain_rate. Since the viscosity $\eta$
     * must be positive, there is always a value of $\alpha$ (possibly small) so that the result is a positive
     * definite matrix. In the best case, we want to choose $\alpha=1$ because that corresponds to the full Newton step,
     * and so the function never returns anything larger than one.
     *
     * The factor is defined by:
     * $\frac{2\eta(\varepsilon(\mathbf u))}{\left[1-\frac{b:a}{\|a\| \|b\|} \right]^2\|a\|\|b\|}$. Alpha is
     * reset to a maximum of one, and if it is smaller then one, a safety_factor scales the alpha to make
     * sure that the 1-alpha won't get to close to zero.
     */
    template <int dim>
    double compute_spd_factor(const double eta,
                              const SymmetricTensor<2,dim> &strain_rate,
                              const SymmetricTensor<2,dim> &dviscosities_dstrain_rate,
                              const double SPD_safety_factor);

    /**
     * Converts an array of size dim to a Point of size dim.
     */
    template <int dim>
    Point<dim> convert_array_to_point(const std::array<double,dim> &array);

    /**
     * Converts a Point of size dim to an array of size dim.
     */
    template <int dim>
    std::array<double,dim> convert_point_to_array(const Point<dim> &point);

    /**
     * A class that represents a binary operator between two doubles. The type of
     * operation is specified on construction time, and can be checked later
     * by using the operator ==. The operator () executes the operation on two
     * double parameters and returns the result. This class is helpful for
     * user specified operations that are not known at compile time.
     */
    class Operator
    {
      public:
        /**
         * An enum of supported operations.
         */
        enum operation
        {
          uninitialized,
          add,
          subtract,
          minimum,
          maximum
        };

        /**
         * The default constructor creates an invalid operation that will fail
         * if ever executed.
         */
        Operator();

        /**
         * Construct the selected operator.
         */
        Operator(const operation op);

        /**
         * Execute the selected operation with the given parameters and
         * return the result.
         */
        double operator() (const double x, const double y) const;

        /**
         * Return the comparison result between the current operation and
         * the one provided as argument.
         */
        bool operator== (const operation op) const;

      private:
        /**
         * The selected operation of this object.
         */
        operation op;
    };

    /**
     * Create a vector of operator objects out of a list of strings. Each
     * entry in the list must match one of the allowed operations.
     */
    std::vector<Operator> create_model_operator_list(const std::vector<std::string> &operator_names);

    /**
     * A function that returns a SymmetricTensor, whose entries are zero, except for
     * the k'th component, which is set to one. If k is not on the main diagonal the
     * resulting tensor is symmetrized.
     */
    template <int dim>
    SymmetricTensor<2,dim> nth_basis_for_symmetric_tensors (const unsigned int k);

    /*
    * A class that represents a point in a chosen coordinate system.
    */
    template <int dim>
    class NaturalCoordinate
    {
      public:
        /**
         * Constructor based on providing the geometry model as a pointer.
         */
        NaturalCoordinate(Point<dim> &position,
                          const GeometryModel::Interface<dim> &geometry_model);

        /**
         * Constructor based on providing the coordinates and associated
         * coordinate system.
         */
        NaturalCoordinate(const std::array<double, dim> &coord,
                          const Utilities::Coordinates::CoordinateSystem &coord_system);

        /**
         * Returns the coordinates in the given coordinate system, which may
         * not be Cartesian.
         */
        std::array<double,dim> &get_coordinates();

        /**
         * The coordinate that represents the 'surface' directions in the
         * chosen coordinate system.
         */
        std::array<double,dim-1> get_surface_coordinates() const;

        /**
         * The coordinate that represents the 'depth' direction in the chosen
         * coordinate system.
         */
        double get_depth_coordinate() const;

      private:
        /**
         * An enum which stores the the coordinate system of this natural
         * point
         */
        Utilities::Coordinates::CoordinateSystem coordinate_system;

        /**
         * An array which stores the coordinates in the coordinates system
         */
        std::array<double,dim> coordinates;
    };
  }
}

#endif<|MERGE_RESOLUTION|>--- conflicted
+++ resolved
@@ -788,8 +788,6 @@
                             const unsigned int                   component) const;
 
         /**
-<<<<<<< HEAD
-=======
          * Returns the maximum value of the given data component.
          */
         double
@@ -797,7 +795,6 @@
                                      const unsigned int       component) const;
 
         /**
->>>>>>> f0060db3
          * Return the gradients of the parameters from the parameter file.
          */
         Tensor<1,dim-1>
