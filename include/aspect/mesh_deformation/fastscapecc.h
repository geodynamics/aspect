--- conflicted
+++ resolved
@@ -34,17 +34,11 @@
 #include <fastscapelib/eroders/diffusion_adi.hpp>
 #include <fastscapelib/eroders/spl.hpp>
 
-<<<<<<< HEAD
-=======
-#include <fastscapelib/grid/healpix_grid.hpp>
-
-
 //for dealii grid
 #include <deal.II/grid/grid_generator.h>
 #include <deal.II/grid/tria.h>
 #include <deal.II/numerics/fe_field_function.h>
 
->>>>>>> 04498182
 namespace aspect
 {
   using namespace dealii;
@@ -63,15 +57,8 @@
     class FastScapecc : public Interface<dim>, public SimulatorAccess<dim>
     {
       public:
-<<<<<<< HEAD
-        enum class GeometryType
-        {
-          Box, SphericalShell, Undefined
-        };
-=======
         enum class GeometryType { Box, SphericalShell, Undefined };
         FastScapecc();
->>>>>>> 04498182
         /**
          * Initialize variables for FastScape.
          */
@@ -221,9 +208,6 @@
          * Size of the FastScape array (nx*ny).
          */
         unsigned int array_size;
-<<<<<<< HEAD
-=======
-        
 
          /**Make 2D spherical Mesh .
          */
@@ -233,7 +217,6 @@
         mutable AffineConstraints<double> surface_constraints; // Constraints for hanging nodes
         dealii::LinearAlgebra::distributed::Vector<double> boundary_solution;
 
->>>>>>> 04498182
 
         /**
          * Number of faces for the healpix grid.
