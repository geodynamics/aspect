/*
  Copyright (C) 2011 - 2021 by the authors of the ASPECT code.

  This file is part of ASPECT.

  ASPECT is free software; you can redistribute it and/or modify
  it under the terms of the GNU General Public License as published by
  the Free Software Foundation; either version 2, or (at your option)
  any later version.

  ASPECT is distributed in the hope that it will be useful,
  but WITHOUT ANY WARRANTY; without even the implied warranty of
  MERCHANTABILITY or FITNESS FOR A PARTICULAR PURPOSE.  See the
  GNU General Public License for more details.

  You should have received a copy of the GNU General Public License
  along with ASPECT; see the file LICENSE.  If not see
  <http://www.gnu.org/licenses/>.
*/


#ifndef _aspect_termination_criteria_steady_rms_velocity_h
#define _aspect_termination_criteria_steady_rms_velocity_h

#include <aspect/termination_criteria/interface.h>
#include <aspect/simulator_access.h>

namespace aspect
{
  namespace TerminationCriteria
  {

    /**
     * A class that implements a termination criterion based on steady state
     * of the root mean square of the velocity field.
     *
     * @ingroup TerminationCriteria
     */
    template <int dim>
    class SteadyRMSVelocity : public Interface<dim>, public SimulatorAccess<dim>
    {
      public:
        /**
         * Evaluate this termination criterion.
         *
         * @return Whether to terminate the simulation (true) or continue
         * (false).
         */
        bool
        execute () override;

        /**
         * Declare the parameters this class takes through input files.
         */
        static
        void
        declare_parameters (ParameterHandler &prm);

        /**
         * Read the parameters this class declares from the parameter file.
         */
        void
        parse_parameters (ParameterHandler &prm) override;

      private:
        double                                  time_length;
        double                                  relative_deviation;

        /**
         * A list of pairs (time, rms_velocity) that we have computed at
         * previous time steps. This is used to determine when we have reached
         * steady state.
         */
<<<<<<< HEAD
        std::list<std::pair<double, double> >   time_rmsvel;
=======
        std::list<std::pair<double, double>>   time_rmsvel;
>>>>>>> e141c80c
    };
  }
}

#endif<|MERGE_RESOLUTION|>--- conflicted
+++ resolved
@@ -71,11 +71,7 @@
          * previous time steps. This is used to determine when we have reached
          * steady state.
          */
-<<<<<<< HEAD
-        std::list<std::pair<double, double> >   time_rmsvel;
-=======
         std::list<std::pair<double, double>>   time_rmsvel;
->>>>>>> e141c80c
     };
   }
 }
