--- conflicted
+++ resolved
@@ -425,21 +425,6 @@
            */
           FullMatrix<double>          local_matrix;
 
-<<<<<<< HEAD
-          /** Local contributions to the global matrix from the face terms in the
-           * discontinuous Galerkin method. The vectors are of length
-           * GeometryInfo<dim>::max_children_per_face * GeometryInfo<dim>::faces_per_cell
-           * so as to hold one matrix for each possible face or subface of the cell.
-           * The discontinuous Galerkin bilinear form contains terms arising from internal
-           * (to the cell) values and external (to the cell) values.
-           * _int_ext and ext_int hold the terms arising from the pairing between a cell
-           * and its neighbor, while _ext_ext is the pairing of the neighbor's dofs with
-           * themselves. In the continuous Galerkin case, these are unused, and set to size zero.
-           */
-          std::vector<FullMatrix<double> >         local_matrices_int_ext;
-          std::vector<FullMatrix<double> >         local_matrices_ext_int;
-          std::vector<FullMatrix<double> >         local_matrices_ext_ext;
-=======
           /**
            * Local contributions to the global matrix from the face terms in the
            * discontinuous Galerkin method. These arrays are of a length sufficient
@@ -454,7 +439,6 @@
           std::vector<FullMatrix<double>>         local_matrices_int_ext;
           std::vector<FullMatrix<double>>         local_matrices_ext_int;
           std::vector<FullMatrix<double>>         local_matrices_ext_ext;
->>>>>>> e141c80c
 
           /**
            * Local contributions to the right hand side
@@ -489,11 +473,7 @@
            * and sub-face of the current cell. The object is not used
            * and has size zero if in the continuous Galerkin case.
            */
-<<<<<<< HEAD
-          std::vector<std::vector<types::global_dof_index> >   neighbor_dof_indices;
-=======
           std::vector<std::vector<types::global_dof_index>>   neighbor_dof_indices;
->>>>>>> e141c80c
         };
       }
     }
