/*
  Copyright (C) 2011, 2012 by the authors of the ASPECT code.

  This file is part of ASPECT.

  ASPECT is free software; you can redistribute it and/or modify
  it under the terms of the GNU General Public License as published by
  the Free Software Foundation; either version 2, or (at your option)
  any later version.

  ASPECT is distributed in the hope that it will be useful,
  but WITHOUT ANY WARRANTY; without even the implied warranty of
  MERCHANTABILITY or FITNESS FOR A PARTICULAR PURPOSE.  See the
  GNU General Public License for more details.

  You should have received a copy of the GNU General Public License
  along with ASPECT; see the file doc/COPYING.  If not see
  <http://www.gnu.org/licenses/>.
*/


#ifndef __aspect__plugins_h
#define __aspect__plugins_h


#include <deal.II/base/parameter_handler.h>
#include <deal.II/base/std_cxx1x/tuple.h>

#include <string>
#include <list>
#include <set>
#include <map>


namespace aspect
{
  namespace internal
  {
    /**
     * A namespace for the definition of classes that have to do with the
     * plugin architecture of Aspect.
     */
    namespace Plugins
    {
      using namespace dealii;

      /**
       * An internal class that is used in the definition of the
       * ASPECT_REGISTER_* macros. Given a registration function, a classname,
       * a description of what it does, and a name for the parameter file, it
       * registers the model with the proper authorities.
       *
       * The registration happens in the constructor. The typical use case of
       * this function is thus the creation of a dummy object in some
       * otherwise unused namespace.
       */
      template <typename InterfaceClass,
                typename ModelClass>
      struct RegisterHelper
      {
        /**
         * Constructor. Given a pointer to a registration function and name
         * and description of the class, this constructor registers the class
         * passed as second template argument.
         */
        RegisterHelper (void (*register_function) (const std::string &,
                                                   const std::string &,
                                                   void ( *)(ParameterHandler &),
                                                   InterfaceClass * ( *)()),
                        const char *name,
                        const char *description)
        {
          register_function (name,
                             description,
                             &ModelClass::declare_parameters,
                             &factory);
        }

        /**
         * A factory object that just creates object of the type registered by
         * this class.
         */
        static
        InterfaceClass *factory ()
        {
          return new ModelClass();
        }
      };


      /**
       * A class that stores a list of registered plugins for the given
       * interface type.
       */
      template <typename InterfaceClass>
      struct PluginList
      {
        /**
         * A type describing everything we need to know about a plugin.
         *
         * The entries in the tuple are: - The name by which it can be
         * selected. - A description of this plugin that will show up in the
         * documentation in the parameter file. - A function that can declare
         * the run-time parameters this plugin takes from the parameter file.
         * - A function that can produce objects of this plugin type.
         */
        typedef
        std_cxx1x::tuple<std::string,
                  std::string,
                  void ( *) (ParameterHandler &),
                  InterfaceClass *( *) ()>
                  PluginInfo;

        /**
         * A pointer to a list of all registered plugins.
         *
         * The object is a pointer rather than an object for the following
         * reason: objects with static initializers (such as =0) are
         * initialized before any objects for which one needs to run
         * constructors. consequently, we can be sure that this pointer is set
         * to zero before we ever try to register a postprocessor, and
         * consequently whenever we run Manager::register_postprocessor, we
         * need not worry whether we try to add something to this list before
         * the lists's constructor has successfully run
         */
        static std::list<PluginInfo> *plugins;

        /**
         * Destructor.
         */
        ~PluginList ();

        /**
         * Register a plugin by name, description, parameter declaration
         * function, and factory function. See the discussion for the
         * PluginInfo type above for more information on their meaning.
         */
        static
        void register_plugin (const std::string &name,
                              const std::string &description,
                              void (*declare_parameters_function) (ParameterHandler &),
                              InterfaceClass * (*factory_function) ());

        /**
         * Generate a list of names of the registered plugins separated by '|'
         * so that they can be taken as the input for Patterns::Selection. If
         * the argument is true, then add "|all" to the list, i.e. allow a
         * user to select all plugins at the same time.
         *
         * To make it easier to visually scan through the list of plugins,
<<<<<<< HEAD
         * names are sorted alpha betically.
=======
         * names are sorted alphabetically.
>>>>>>> ed823546
         */
        static
        std::string get_pattern_of_names (const bool allow_all = false);

        /**
         * Return a string that describes all registered plugins using the
         * descriptions that have been provided at the time of registration.
         *
         * To make it easier to visually scan through the list of plugins,
<<<<<<< HEAD
         * names are sorted alpha betically.
=======
         * names are sorted alphabetically.
>>>>>>> ed823546
         */
        static
        std::string get_description_string ();

        /**
         * Let all registered plugins define their parameters.
         */
        static
        void declare_parameters (ParameterHandler &prm);

        /**
         * Given the name of one plugin, create a corresponding object and
         * return a pointer to it. The second argument provides a hint where
         * this function was called from, to be printed in case there is an
         * error.
         *
         * Ownership of the object is handed over to the caller of this
         * function.
         */
        static
        InterfaceClass *
        create_plugin (const std::string  &name,
                       const std::string &documentation);

        /**
         * Given the name of one plugin, create a corresponding object and
         * return a pointer to it. The second argument provides a hint where
         * this function was called from, to be printed in case there is an
         * error. Before returning, let the newly created object read its run-
         * time parameters from the parameter object.
         *
         * Ownership of the object is handed over to the caller of this
         * function.
         */
        static
        InterfaceClass *
        create_plugin (const std::string  &name,
                       const std::string &documentation,
                       ParameterHandler &prm);

        /**
         * Exception.
         */
        DeclException1 (ExcUnknownPlugin,
                        std::string,
                        << "Can't create a plugin of name <" << arg1
                        << "> because such a plugin hasn't been declared.");
      };


      /* ------------------------ template and inline functions --------------------- */

      template <typename InterfaceClass>
      PluginList<InterfaceClass>::
      ~PluginList ()
      {
        // if any plugins have been registered, then delete
        // the list
        if (plugins != 0)
          delete plugins;
        plugins = 0;
      }

      template <typename InterfaceClass>
      void
      PluginList<InterfaceClass>::
      register_plugin (const std::string &name,
                       const std::string &description,
                       void (*declare_parameters_function) (ParameterHandler &),
                       InterfaceClass * (*factory_function) ())
      {
        // see if this is the first time we get into this
        // function and if so initialize the static member variable
        if (plugins == 0)
          plugins = new std::list<PluginInfo>();

        // verify that the same name has not previously been
        // used to register a plugin, since we would then no
        // longer be able to identify the plugin
        for (typename std::list<PluginInfo>::const_iterator
             p = plugins->begin();
             p != plugins->end(); ++p)
          Assert (std_cxx1x::get<0>(*p) != name,
                  ExcMessage ("A plugin with name <" + name + "> has "
                              "already been registered!"));

        // now add one record to the list
        plugins->push_back (PluginInfo(name,
                                       description,
                                       declare_parameters_function,
                                       factory_function));
      }



      template <typename InterfaceClass>
      std::string
      PluginList<InterfaceClass>::
      get_pattern_of_names (const bool allow_all)
      {
        Assert (plugins != 0,
                ExcMessage ("No plugins registered!?"));

        // get all names and put them into a data structure that keeps
        // them sorted
        std::set<std::string> names;
        for (typename std::list<PluginInfo>::const_iterator
             p = plugins->begin();
             p != plugins->end(); ++p)
          names.insert (std_cxx1x::get<0>(*p));

        // now create a pattern from all of these sorted names
        std::string pattern_of_names;
        for (typename std::set<std::string>::const_iterator
             p = names.begin();
             p != names.end(); ++p)
          {
            if (pattern_of_names.size() > 0)
              pattern_of_names += "|";
            pattern_of_names += *p;
          }

        // if requested, also add the "all" option
        if (allow_all == true)
          {
            if (pattern_of_names.size() > 0)
              pattern_of_names += "|";
            pattern_of_names += "all";
          }

        return pattern_of_names;
      }



      template <typename InterfaceClass>
      std::string
      PluginList<InterfaceClass>::
      get_description_string ()
      {
        std::string description;

        // get all names_and_descriptions and put them into a data structure that keeps
        // them sorted
        std::map<std::string,std::string> names_and_descriptions;
        for (typename std::list<PluginInfo>::const_iterator
             p = plugins->begin();
             p != plugins->end(); ++p)
          names_and_descriptions[std_cxx1x::get<0>(*p)] = std_cxx1x::get<1>(*p);;

        // then output it all
        typename std::map<std::string,std::string>::const_iterator
        p = names_and_descriptions.begin();
        while (true)
          {
            // write the name and
            // description of the
            // parameter
            description += "`";
            description += p->first;
            description += "': ";
            description += p->second;

            // increment the pointer
            // by one. if we are not
            // at the end yet then
            // add an empty line
            ++p;
            if (p != names_and_descriptions.end())
              description += "\n\n";
            else
              break;
          }

        return description;
      }




      template <typename InterfaceClass>
      void
      PluginList<InterfaceClass>::
      declare_parameters (ParameterHandler &prm)
      {
        Assert (plugins != 0,
                ExcMessage ("No postprocessors registered!?"));

        for (typename std::list<PluginInfo>::const_iterator
             p = plugins->begin();
             p != plugins->end(); ++p)
          (std_cxx1x::get<2>(*p))(prm);
      }



      template <typename InterfaceClass>
      InterfaceClass *
      PluginList<InterfaceClass>::
      create_plugin (const std::string  &name,
                     const std::string &documentation)
      {
        Assert (plugins != 0,
                ExcMessage ("No postprocessors registered!?"));
        Assert (name != "",
                ExcMessage(std::string("A plugin must have a name!\n\n"
                                       "This function was asked to create a plugin but no name for the "
                                       "plugin was provided. This may be due to the fact that you did not "
                                       "explicitly specify a name for this plugin in your input file and "
                                       "ASPECT does not provide a default for this kind of plugin, for "
                                       "example because no generally useful plugin exists. An example "
                                       "is that there is no default geometry: You need to explicitly "
                                       "provide one in the input file, and it seems like you have not "
                                       "done so.\n\n"
                                       "To find out which kind of plugin this function tries to create, "
                                       "take a look at the backtrace of this error message.\n\n"
                                       "The place that called this function also provided as "
                                       "additional information this:\n\n"
                                       "   <")
                           + documentation + ">"));

        for (typename std::list<PluginInfo>::const_iterator p = plugins->begin();
             p != plugins->end(); ++p)
          if (std_cxx1x::get<0>(*p) == name)
            {
              InterfaceClass *i = std_cxx1x::get<3>(*p)();
              return i;
            }

        AssertThrow (false, ExcUnknownPlugin(name));
        return 0;
      }



      template <typename InterfaceClass>
      InterfaceClass *
      PluginList<InterfaceClass>::
      create_plugin (const std::string &name,
                     const std::string &documentation,
                     ParameterHandler &prm)
      {
        InterfaceClass *i = create_plugin(name, documentation);
        i->parse_parameters (prm);
        return i;
      }

    }
  }
}


#endif

class P;<|MERGE_RESOLUTION|>--- conflicted
+++ resolved
@@ -148,11 +148,7 @@
          * user to select all plugins at the same time.
          *
          * To make it easier to visually scan through the list of plugins,
-<<<<<<< HEAD
-         * names are sorted alpha betically.
-=======
          * names are sorted alphabetically.
->>>>>>> ed823546
          */
         static
         std::string get_pattern_of_names (const bool allow_all = false);
@@ -162,11 +158,7 @@
          * descriptions that have been provided at the time of registration.
          *
          * To make it easier to visually scan through the list of plugins,
-<<<<<<< HEAD
-         * names are sorted alpha betically.
-=======
          * names are sorted alphabetically.
->>>>>>> ed823546
          */
         static
         std::string get_description_string ();
