--- conflicted
+++ resolved
@@ -1316,219 +1316,16 @@
        * @}
        */
 
-<<<<<<< HEAD
     private:
-=======
-      /**
-     * @name Variables that track checkpointing/quicksaving
-     * @{
-     */
-        unsigned int n_quicksaves;
-        std::string checkpoint_log_file;
-    /**
-    * @}
-    */
-
-      /**
-       * A member class that isolates the functions and variables that deal
-       * with the free surface implementation.  If there are no free surface
-       * boundary indicators, then there is no instantiation of this class at
-       * all.
-       */
-      class FreeSurfaceHandler
-      {
-        public:
-          /**
-           * Initialize the free surface handler, allowing it to read in
-           * relevant parameters as well as giving it a reference to the
-           * Simulator that owns it, since it needs to make fairly extensive
-           * changes to the internals of the simulator.
-           */
-          FreeSurfaceHandler(Simulator<dim> &, ParameterHandler &prm);
-
-          /**
-           * The main execution step for the free surface implementation. This
-           * computes the motion of the free surface, moves the boundary nodes
-           * accordingly, redistributes the internal nodes in order to
-           * preserve mesh regularity, and calculates the Arbitrary-
-           * Lagrangian-Eulerian correction terms for advected quantities.
-           */
-          void execute();
-
-          /**
-           * Allocates and sets up the members of the FreeSurfaceHandler. This
-           * is called by Simulator<dim>::setup_dofs()
-           */
-          void setup_dofs();
-
-          /**
-           * Loop over all the mesh vertices and move them so that they are in
-           * the positions determined by the free surface implementation.
-           * Called in execute(), and also called after redistributing mesh so
-           * that the other processes know what has happened to that part of
-           * the mesh.
-           */
-          void displace_mesh();
-
-          /**
-           * Apply stabilization to a cell of the system matrix.  The
-           * stabilization is only added to cells on a free surface.  The
-           * scheme is based on that of Kaus et. al., 2010.  Called during
-           * assemly of the system matrix.
-           */
-          void apply_stabilization (const typename DoFHandler<dim>::active_cell_iterator &cell,
-                                    FullMatrix<double> &local_matrix);
-
-          /**
-           * If a geometry model uses manifolds for the refinement behavior
-           * it can produce nonsensical meshes on refinement when using a
-           * free surface, since the free surface may deform the mesh to the
-           * point where the manifold is no longer a good description of the
-           * domain.  However, it can still be useful to have the manifold
-           * description for producing a nice starting mesh with the initial
-           * refinements (that is to say, before timestepping).  This detaches
-           * manifolds from cells, and is called after the initial refinements
-           * of the domain.
-           */
-          void detach_manifolds();
-
-          /**
-           * Declare parameters for the free surface handling.
-           */
-          static
-          void declare_parameters (ParameterHandler &prm);
-
-          /**
-           * Parse parameters for the free surface handling.
-           */
-          void parse_parameters (ParameterHandler &prm);
-
-        private:
-          /**
-           * Set the boundary conditions for the solution of the elliptic
-           * problem, which computes the displacements of the internal
-           * vertices so that the mesh does not become too distored due to
-           * motion of the free surface.  Velocities of vertices on the free
-           * surface are set to be the normal of the Stokes velocity solution
-           * projected onto that surface.  Velocities of vertices on free-slip
-           * boundaries are constrained to be tangential to those boundaries.
-           * Velocities of vertices on no-slip boundaries are set to be zero.
-           */
-          void make_constraints ();
-
-          /**
-           * Project the the Stokes velocity solution onto the
-           * free surface. Called by make_constraints()
-           */
-          void project_velocity_onto_boundary (LinearAlgebra::Vector &output);
-
-          /**
-           * Actually solve the elliptic problem for the mesh velocitiy.  Just
-           * solves a vector Laplacian equation.
-           */
-          void solve_elliptic_problem ();
-
-          /**
-           * From the mesh velocity called in
-           * FreeSurfaceHandler::solve_elliptic_problem() we calculate the
-           * mesh displacement with mesh_velocity*time_step.  This function
-           * also interpolates the mesh velocity onto the finite element space
-           * of the Stokes velocity system so that it can be used for ALE
-           * corrections.
-           */
-          void calculate_mesh_displacement ();
-
-          /**
-           * Reference to the Simulator object to which a FreeSurfaceHandler
-           * instance belongs
-           */
-          Simulator<dim> &sim;
-
-          /**
-           * Finite element for the free surface implementation.  Should be Q1
-           */
-          const FESystem<dim>                                       free_surface_fe;
-
-          /**
-           * DoFHanlder for the free surface implementation
-           */
-          DoFHandler<dim>                                           free_surface_dof_handler;
-
-          /**
-           * Stabilization parameter for the free surface.  Should be between
-           * zero and one. A value of zero means no stabilization.  See Kaus
-           * et. al. 2010 for more details.
-           */
-          double free_surface_theta;
-
-          /**
-           * BlockVector which stores the mesh velocity interpolated onto the
-           * Stokes velocity finite element space.  This is used for ALE
-           * corrections.
-           */
-          LinearAlgebra::BlockVector mesh_velocity;
-
-          /**
-           * Vector for storing the positions of the mesh vertices.  This
-           * vector is updated by
-           * FreeSurfaceHandler::calculate_mesh_displacement(), and is quite
-           * important for making sure the mesh stays the same shape upon
-           * redistribution of the system.
-           */
-          LinearAlgebra::Vector mesh_vertices;
-
-          /**
-           * The solution of FreeSurfaceHandler::solve_elliptic_problem().
-           */
-          LinearAlgebra::Vector mesh_vertex_velocity;
-
-          /**
-           * The matrix for solving the elliptic problem for moving the
-           * internal vertices.
-           */
-          LinearAlgebra::SparseMatrix mesh_matrix;
-
-          /**
-           * IndexSet for the locally owned DoFs for the mesh system
-           */
-          IndexSet mesh_locally_owned;
-
-          /**
-           * IndexSet for the locally relevant DoFs for the mesh system
-           */
-          IndexSet mesh_locally_relevant;
-
-          /**
-           * Storage for the mesh displacement constraints for solving the
-           * elliptic problem
-           */
-          ConstraintMatrix mesh_displacement_constraints;
-
-          /**
-           * Storage for the mesh vertex constraints to keep hanging nodes
-           * well-behaved
-           */
-          ConstraintMatrix mesh_vertex_constraints;
-
-          /**
-           * A struct for holding information about how to advect the free surface.
-           */
-          struct SurfaceAdvection
-          {
-            enum Direction { normal, vertical };
-          };
-
-          /**
-           * Stores whether to advect the free surface in the normal direction
-           * or the direction of the local vertical.
-           */
-          typename SurfaceAdvection::Direction advection_direction;
-
-
-          friend class Simulator<dim>;
-          friend class SimulatorAccess<dim>;
-      };
->>>>>>> 1bfb0cdb
+      /**
+      * @name Variables that track checkpointing/quicksaving
+      * @{
+      */
+      unsigned int n_quicksaves;
+      std::string checkpoint_log_file;
+      /**
+      * @}
+      */
 
       /**
        * Shared pointer for an instance of the FreeSurfaceHandler. this way,
