/*
 Copyright (C) 2015 - 2022 by the authors of the ASPECT code.

 This file is part of ASPECT.

 ASPECT is free software; you can redistribute it and/or modify
 it under the terms of the GNU General Public License as published by
 the Free Software Foundation; either version 2, or (at your option)
 any later version.

 ASPECT is distributed in the hope that it will be useful,
 but WITHOUT ANY WARRANTY; without even the implied warranty of
 MERCHANTABILITY or FITNESS FOR A PARTICULAR PURPOSE.  See the
 GNU General Public License for more details.

 You should have received a copy of the GNU General Public License
 along with ASPECT; see the file LICENSE.  If not see
 <http://www.gnu.org/licenses/>.
 */

#ifndef _aspect_particle_property_integrated_strain_h
#define _aspect_particle_property_integrated_strain_h

#include <aspect/particle/property/interface.h>
#include <aspect/simulator_access.h>

namespace aspect
{
  namespace Particle
  {
    namespace Property
    {
      /**
       * A class that integrates the finite strain that a particle has
       * experienced.
       * The implementation of this property is equivalent to the implementation
       * for compositional fields that is described in the cookbook
       * finite_strain <code>cookbooks/finite_strain/finite_strain.cc</code>.
       *
       * @ingroup ParticleProperties
       */
      template <int dim>
      class IntegratedStrain : public Interface<dim>, public ::aspect::SimulatorAccess<dim>
      {
        public:
          /**
           * Initialization function. This function is called once at the
           * creation of every particle for every property to initialize its
           * value.
           *
           * @param [in] position The current particle position.
           * @param [in,out] particle_properties The properties of the particle
           * that is initialized within the call of this function. The purpose
           * of this function should be to extend this vector by a number of
           * properties.
           */
          void
          initialize_one_particle_property (const Point<dim> &position,
                                            std::vector<double> &particle_properties) const override;

          /**
<<<<<<< HEAD
          * @copydoc aspect::Particle::Property::Interface::update_particle_property()
          */
=======
           * @copydoc aspect::Particle::Property::Interface::update_particle_property()
           */
>>>>>>> e141c80c
          virtual
          void
          update_particle_property (const unsigned int data_position,
                                    const Vector<double> &solution,
                                    const std::vector<Tensor<1,dim>> &gradients,
                                    typename ParticleHandler<dim>::particle_iterator &particle) const override;

          /**
           * This implementation tells the particle manager that
           * we need to update particle properties every time step.
           */
          UpdateTimeFlags
          need_update () const override;

          /**
           * Return which data has to be provided to update the property.
           * The integrated strains needs the gradients of the velocity.
           */
          UpdateFlags
          get_needed_update_flags () const override;

          /**
           * Set up the information about the names and number of components
           * this property requires.
           *
           * @return A vector that contains pairs of the property names and the
           * number of components this property plugin defines.
           */
          std::vector<std::pair<std::string, unsigned int>>
          get_property_information() const override;
      };
    }
  }
}

#endif<|MERGE_RESOLUTION|>--- conflicted
+++ resolved
@@ -59,13 +59,8 @@
                                             std::vector<double> &particle_properties) const override;
 
           /**
-<<<<<<< HEAD
-          * @copydoc aspect::Particle::Property::Interface::update_particle_property()
-          */
-=======
            * @copydoc aspect::Particle::Property::Interface::update_particle_property()
            */
->>>>>>> e141c80c
           virtual
           void
           update_particle_property (const unsigned int data_position,
